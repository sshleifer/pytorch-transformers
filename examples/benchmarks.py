--- conflicted
+++ resolved
@@ -27,10 +27,7 @@
 from transformers import (
     AutoConfig,
     AutoTokenizer,
-<<<<<<< HEAD
-=======
     MemorySummary,
->>>>>>> 38a555a8
     is_tf_available,
     is_torch_available,
     start_memory_tracing,
@@ -323,60 +320,6 @@
                     )
 
     if save_to_csv:
-<<<<<<< HEAD
-        write_to_csv(csv_filename, csv_memory_filename, model_names, results)
-
-
-def write_to_csv(csv_filename, csv_memory_filename, model_names, results):
-    with open(csv_filename, mode="w") as csv_file, open(csv_memory_filename, mode="w") as csv_memory_file:
-        fieldnames = [
-            "model",
-            "1x8",
-            "1x64",
-            "1x128",
-            "1x256",
-            "1x512",
-            "1x1024",
-            "2x8",
-            "2x64",
-            "2x128",
-            "2x256",
-            "2x512",
-            "2x1024",
-            "4x8",
-            "4x64",
-            "4x128",
-            "4x256",
-            "4x512",
-            "4x1024",
-            "8x8",
-            "8x64",
-            "8x128",
-            "8x256",
-            "8x512",
-            "8x1024",
-        ]
-
-        writer = csv.DictWriter(csv_file, fieldnames=fieldnames)
-        writer.writeheader()
-        memory_writer = csv.DictWriter(csv_memory_file, fieldnames=fieldnames)
-        memory_writer.writeheader()
-
-        for model_name in model_names:
-            model_results = {
-                f"{bs}x{ss}": results[model_name]["results"][bs][ss]
-                for bs in results[model_name]["results"]
-                for ss in results[model_name]["results"][bs]
-            }
-            writer.writerow({"model": model_name, **model_results})
-
-            model_memory_results = {
-                f"{bs}x{ss}": results[model_name]["memory"][bs][ss]
-                for bs in results[model_name]["memory"]
-                for ss in results[model_name]["memory"][bs]
-            }
-            memory_writer.writerow({"model": model_name, **model_memory_results})
-=======
         with open(csv_filename, mode="w") as csv_file, open(csv_memory_filename, mode="w") as csv_memory_file:
             fieldnames = [
                 "model",
@@ -450,7 +393,6 @@
         )
     )
     print(f"\nTotal memory increase: {summary.total}")
->>>>>>> 38a555a8
 
 
 def _compute_pytorch(
@@ -509,47 +451,16 @@
                             summary = stop_memory_tracing(trace)
 
                             if verbose:
-<<<<<<< HEAD
-                                print(
-                                    "\nLines by line memory consumption:\n"
-                                    + "\n".join(
-                                        f"{frame.filename}:{frame.line_number}: mem {cpu_gpu_mem.string}: {frame.line_text}"
-                                        for frame, _, _, cpu_gpu_mem in summary.sequential
-                                    )
-                                )
-                                print(
-                                    "\nLines with top memory consumption:\n"
-                                    + "\n".join(
-                                        f"=> {frame.filename}:{frame.line_number}: mem {cpu_gpu_mem.string}: {frame.line_text}"
-                                        for frame, _, _, cpu_gpu_mem in summary.cumulative[:6]
-                                    )
-                                )
-                                print(
-                                    "\nLines with lowest memory consumption:\n"
-                                    + "\n".join(
-                                        f"=> {frame.filename}:{frame.line_number}: mem {cpu_gpu_mem.string}: {frame.line_text}"
-                                        for frame, _, _, cpu_gpu_mem in summary.cumulative[-6:]
-                                    )
-                                )
-                                print(f"\nTotal memory increase: {summary.total.string}")
-                            dictionary[model_name]["memory"][batch_size][slice_size] = summary.total.string
-=======
                                 print_summary_statistics(summary)
 
                             dictionary[model_name]["memory"][batch_size][slice_size] = str(summary.total)
->>>>>>> 38a555a8
                         else:
                             dictionary[model_name]["memory"][batch_size][slice_size] = "N/A"
 
                         if not no_speed:
                             print("Going through model with sequence of shape", sequence.shape)
-<<<<<<< HEAD
-                            runtimes = timeit.repeat(lambda: inference(sequence), repeat=average_over, number=1)
-                            average_time = sum(runtimes) / float(len(runtimes)) / 1.0
-=======
                             runtimes = timeit.repeat(lambda: inference(sequence), repeat=average_over, number=3)
                             average_time = sum(runtimes) / float(len(runtimes)) / 3.0
->>>>>>> 38a555a8
                             dictionary[model_name]["results"][batch_size][slice_size] = average_time
                         else:
                             dictionary[model_name]["results"][batch_size][slice_size] = "N/A"
@@ -561,51 +472,7 @@
                         dictionary[model_name]["memory"][batch_size][slice_size] = "N/A"
     return dictionary
 
-#def summarize_generate(model, input_ids):
-
-
-class MemoryViewer:
-
-    def __init__(self, summary):
-        self.summary = summary
-    @property
-    def total(self):
-        print(f"\nTotal memory increase: {self.summary.total.string}")
-
-<<<<<<< HEAD
-    @property
-    def line_by_line(self):
-        print(
-            "\nLines by line memory consumption:\n"
-            + "\n".join(
-                f"{frame.filename}:{frame.line_number}: mem {cpu_gpu_mem.string}: {frame.line_text}"
-                for frame, _, _, cpu_gpu_mem in self.summary.sequential
-            )
-        )
-
-    def top_lines(self, n=6):
-        print(
-            "\nLines with top memory consumption:\n"
-            + "\n".join(
-                f"=> {frame.filename}:{frame.line_number}: mem {cpu_gpu_mem.string}: {frame.line_text}"
-                for frame, _, _, cpu_gpu_mem in self.summary.cumulative[:n]
-            )
-        )
-
-
-    def bottom_lines(self, n=6):
-        print(
-            "\nLines with top memory consumption:\n"
-            + "\n".join(
-                f"=> {frame.filename}:{frame.line_number}: mem {cpu_gpu_mem.string}: {frame.line_text}"
-                for frame, _, _, cpu_gpu_mem in self.summary.cumulative[-n:]
-            )
-        )
-
-
-
-=======
->>>>>>> 38a555a8
+
 def _compute_tensorflow(
     model_names, batch_sizes, slice_sizes, dictionary, average_over, amp, no_speed, no_memory, verbose
 ):
@@ -650,35 +517,9 @@
                             summary = stop_memory_tracing(trace)
 
                             if verbose:
-<<<<<<< HEAD
-                                print(
-                                    "\nLines by line memory consumption:\n"
-                                    + "\n".join(
-                                        f"{frame.filename}:{frame.line_number}: mem {cpu_gpu_mem.string}: {frame.line_text}"
-                                        for frame, _, _, cpu_gpu_mem in summary.sequential
-                                    )
-                                )
-                                print(
-                                    "\nLines with top memory consumption:\n"
-                                    + "\n".join(
-                                        f"=> {frame.filename}:{frame.line_number}: mem {cpu_gpu_mem.string}: {frame.line_text}"
-                                        for frame, _, _, cpu_gpu_mem in summary.cumulative[:6]
-                                    )
-                                )
-                                print(
-                                    "\nLines with lowest memory consumption:\n"
-                                    + "\n".join(
-                                        f"=> {frame.filename}:{frame.line_number}: mem {cpu_gpu_mem.string}: {frame.line_text}"
-                                        for frame, _, _, cpu_gpu_mem in summary.cumulative[-6:]
-                                    )
-                                )
-                                print(f"\nTotal memory increase: {summary.total.string}")
-                            dictionary[model_name]["memory"][batch_size][slice_size] = summary.total.string
-=======
                                 print_summary_statistics(summary)
 
                             dictionary[model_name]["memory"][batch_size][slice_size] = str(summary.total)
->>>>>>> 38a555a8
                         else:
                             dictionary[model_name]["memory"][batch_size][slice_size] = "N/A"
 
