--- conflicted
+++ resolved
@@ -190,16 +190,11 @@
         parser.add_argument("--num_train_epochs", dest="max_epochs", default=3, type=int)
         parser.add_argument("--train_batch_size", default=32, type=int)
         parser.add_argument("--eval_batch_size", default=32, type=int)
-<<<<<<< HEAD
-        parser.add_argument("--val_check_interval", default=1., type=float)
-        parser.add_argument("--gpus", default=1, type=int)
-        parser.add_argument("--fast_dev_run", action='store_true')
-
-=======
-        parser.add_argument("--val_check_interval", default=1.0, type=float)
-        parser.add_argument("--gpus", default=1, type=int)
-        parser.add_argument("--fast_dev_run", action="store_true")
->>>>>>> 3d6c5cd9
+
+        # parser.add_argument("--val_check_interval", default=1.0, type=float)
+        # parser.add_argument("--gpus", default=1, type=int)
+        # parser.add_argument("--fast_dev_run", action="store_true")
+
 
 
 class LoggingCallback(pl.Callback):
