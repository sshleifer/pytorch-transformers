import argparse
import logging
import os
from pathlib import Path
from typing import Any, Dict

import pytorch_lightning as pl
from pytorch_lightning.utilities import rank_zero_info

from transformers import (
    AdamW,
    AutoConfig,
    AutoModel,
    AutoModelForPreTraining,
    AutoModelForQuestionAnswering,
    AutoModelForSeq2SeqLM,
    AutoModelForSequenceClassification,
    AutoModelForTokenClassification,
    AutoModelWithLMHead,
    AutoTokenizer,
    PretrainedConfig,
    PreTrainedTokenizer,
    get_linear_schedule_with_warmup,
)


logger = logging.getLogger(__name__)


MODEL_MODES = {
    "base": AutoModel,
    "sequence-classification": AutoModelForSequenceClassification,
    "question-answering": AutoModelForQuestionAnswering,
    "pretraining": AutoModelForPreTraining,
    "token-classification": AutoModelForTokenClassification,
    "language-modeling": AutoModelWithLMHead,
    "summarization": AutoModelForSeq2SeqLM,
    "translation": AutoModelForSeq2SeqLM,
}


class BaseTransformer(pl.LightningModule):
    def __init__(
        self,
        hparams: argparse.Namespace,
        num_labels=None,
        mode="base",
        config=None,
        tokenizer=None,
        model=None,
        **config_kwargs
    ):
        """Initialize a model, tokenizer and config."""
        super().__init__()
        # TODO: move to self.save_hyperparameters()
        # self.save_hyperparameters()
        # can also expand arguments into trainer signature for easier reading

        self.hparams = hparams
        self.step_count = 0
        self.tfmr_ckpts = {}
        self.output_dir = Path(self.hparams.output_dir)
        cache_dir = self.hparams.cache_dir if self.hparams.cache_dir else None
        if config is None:
            self.config = AutoConfig.from_pretrained(
                self.hparams.config_name if self.hparams.config_name else self.hparams.model_name_or_path,
                **({"num_labels": num_labels} if num_labels is not None else {}),
                cache_dir=cache_dir,
                **config_kwargs,
            )
        else:
            self.config: PretrainedConfig = config
        if tokenizer is None:
            self.tokenizer = AutoTokenizer.from_pretrained(
                self.hparams.tokenizer_name if self.hparams.tokenizer_name else self.hparams.model_name_or_path,
                cache_dir=cache_dir,
            )
        else:
            self.tokenizer: PreTrainedTokenizer = tokenizer
        self.model_type = MODEL_MODES[mode]
        if model is None:
            self.model = self.model_type.from_pretrained(
                self.hparams.model_name_or_path,
                from_tf=bool(".ckpt" in self.hparams.model_name_or_path),
                config=self.config,
                cache_dir=cache_dir,
            )
        else:
            self.model = model

    def load_hf_checkpoint(self, *args, **kwargs):
        self.model = self.model_type.from_pretrained(*args, **kwargs)

    def configure_optimizers(self):
        "Prepare optimizer and schedule (linear warmup and decay)"
        model = self.model
        no_decay = ["bias", "LayerNorm.weight"]
        optimizer_grouped_parameters = [
            {
                "params": [p for n, p in model.named_parameters() if not any(nd in n for nd in no_decay)],
                "weight_decay": self.hparams.weight_decay,
            },
            {
                "params": [p for n, p in model.named_parameters() if any(nd in n for nd in no_decay)],
                "weight_decay": 0.0,
            },
        ]
        optimizer = AdamW(optimizer_grouped_parameters, lr=self.hparams.learning_rate, eps=self.hparams.adam_epsilon)
        self.opt = optimizer

        scheduler = get_linear_schedule_with_warmup(
            self.opt, num_warmup_steps=self.hparams.warmup_steps, num_training_steps=self.total_steps
        )
        scheduler = {"scheduler": scheduler, "interval": "step", "frequency": 1}
        return [optimizer], [scheduler]

    def test_step(self, batch, batch_nb):
        return self.validation_step(batch, batch_nb)

    def test_epoch_end(self, outputs):
        return self.validation_end(outputs)

    def setup(self, step):
        train_batch_size = self.hparams.train_batch_size
        dataloader = self.get_dataloader("train", train_batch_size)
        self.train_loader = dataloader
        self.total_steps = (
            (len(dataloader.dataset) // (train_batch_size * max(1, self.hparams.gpus)))
            // self.hparams.accumulate_grad_batches
            * float(self.hparams.max_epochs)
        )

    def train_dataloader(self):
        return self.train_loader

    def val_dataloader(self):
        return self.get_dataloader("dev", self.hparams.eval_batch_size)

    def test_dataloader(self):
        return self.get_dataloader("test", self.hparams.eval_batch_size)

    def _feature_file(self, mode):
        return os.path.join(
            self.hparams.data_dir,
            "cached_{}_{}_{}".format(
                mode,
                list(filter(None, self.hparams.model_name_or_path.split("/"))).pop(),
                str(self.hparams.max_seq_length),
            ),
        )

    @pl.utilities.rank_zero_only
    def on_save_checkpoint(self, checkpoint: Dict[str, Any]) -> None:
        save_path = self.output_dir.joinpath("best_tfmr")
        save_path.mkdir(exist_ok=True)
        self.model.config.save_step = self.step_count
        self.model.save_pretrained(save_path)
        self.tokenizer.save_pretrained(save_path)
        self.tfmr_ckpts[self.step_count] = save_path

    @staticmethod
    def add_model_specific_args(parser, root_dir):
        parser.add_argument(
            "--model_name_or_path",
            default=None,
            type=str,
            required=True,
            help="Path to pretrained model or model identifier from huggingface.co/models",
        )
        parser.add_argument(
            "--config_name", default="", type=str, help="Pretrained config name or path if not the same as model_name"
        )
        parser.add_argument(
            "--tokenizer_name",
            default=None,
            type=str,
            help="Pretrained tokenizer name or path if not the same as model_name",
        )
        parser.add_argument(
            "--cache_dir",
            default="",
            type=str,
            help="Where do you want to store the pre-trained models downloaded from s3",
        )
        parser.add_argument("--learning_rate", default=5e-5, type=float, help="The initial learning rate for Adam.")
        parser.add_argument("--weight_decay", default=0.0, type=float, help="Weight decay if we apply some.")
        parser.add_argument("--adam_epsilon", default=1e-8, type=float, help="Epsilon for Adam optimizer.")
        parser.add_argument("--warmup_steps", default=0, type=int, help="Linear warmup over warmup_steps.")
        parser.add_argument("--num_workers", default=4, type=int, help="kwarg passed to DataLoader")
        parser.add_argument("--num_train_epochs", dest="max_epochs", default=3, type=int)
        parser.add_argument("--train_batch_size", default=32, type=int)
        parser.add_argument("--eval_batch_size", default=32, type=int)


class LoggingCallback(pl.Callback):
    def on_batch_end(self, trainer, pl_module):
        lrs = {f"lr_group_{i}": lr for i, lr in enumerate(self.lr_scheduler.get_lr())}
        pl_module.logger.log_metrics(lrs)

    def on_validation_end(self, trainer: pl.Trainer, pl_module: pl.LightningModule):
        rank_zero_info("***** Validation results *****")
        metrics = trainer.callback_metrics
        # Log results
        for key in sorted(metrics):
            if key not in ["log", "progress_bar"]:
                rank_zero_info("{} = {}\n".format(key, str(metrics[key])))

    def on_test_end(self, trainer: pl.Trainer, pl_module: pl.LightningModule):
        rank_zero_info("***** Test results *****")
        metrics = trainer.callback_metrics
        # Log and save results to file
        output_test_results_file = os.path.join(pl_module.hparams.output_dir, "test_results.txt")
        with open(output_test_results_file, "w") as writer:
            for key in sorted(metrics):
                if key not in ["log", "progress_bar"]:
                    rank_zero_info("{} = {}\n".format(key, str(metrics[key])))
                    writer.write("{} = {}\n".format(key, str(metrics[key])))


def add_generic_args(parser, root_dir) -> None:
    #  TODO(SS): allow all pl args? parser = pl.Trainer.add_argparse_args(parser)
    parser.add_argument(
        "--output_dir",
        default=None,
        type=str,
        required=True,
        help="The output directory where the model predictions and checkpoints will be written.",
    )

    parser.add_argument(
        "--fp16",
        action="store_true",
        help="Whether to use 16-bit (mixed) precision (through NVIDIA apex) instead of 32-bit",
    )

    parser.add_argument(
        "--fp16_opt_level",
        type=str,
        default="O2",
        help="For fp16: Apex AMP optimization level selected in ['O0', 'O1', 'O2', and 'O3']."
        "See details at https://nvidia.github.io/apex/amp.html",
    )
    parser.add_argument("--n_tpu_cores", dest="tpu_cores", type=int, default=0)
    parser.add_argument("--max_grad_norm", dest="gradient_clip_val", default=1.0, type=float, help="Max gradient norm")
    parser.add_argument("--do_train", action="store_true", help="Whether to run training.")
    parser.add_argument("--do_predict", action="store_true", help="Whether to run predictions on the test set.")
    parser.add_argument(
        "--gradient_accumulation_steps",
        dest="accumulate_grad_batches",
        type=int,
        default=1,
        help="Number of updates steps to accumulate before performing a backward/update pass.",
    )

    parser.add_argument("--seed", type=int, default=42, help="random seed for initialization")


def generic_train(
    model: BaseTransformer,
    args: argparse.Namespace,
    early_stopping_callback=False,
    logger=True,  # can pass WandbLogger() here
    extra_callbacks=[],
    checkpoint_callback=None,
    logging_callback=None,
    **extra_train_kwargs
):
    pl.seed_everything(args.seed)

    # init model
    odir = Path(model.hparams.output_dir)
    odir.mkdir(exist_ok=True)

    # add custom checkpoints
    if checkpoint_callback is None:
        checkpoint_callback = pl.callbacks.ModelCheckpoint(
            filepath=args.output_dir, prefix="checkpoint", monitor="val_loss", mode="min", save_top_k=1
        )
    if logging_callback is None:
        logging_callback = LoggingCallback()

    train_params = {}

    # TODO: remove with PyTorch 1.6 since pl uses native amp
    if args.fp16:
        train_params["precision"] = 16
        train_params["amp_level"] = args.fp16_opt_level

    if args.gpus > 1:
        train_params["distributed_backend"] = "ddp"
<<<<<<< HEAD
    trainer = pl.Trainer(
=======

    trainer = pl.Trainer.from_argparse_args(
        args,
        weights_summary=None,
        callbacks=[logging_callback] + extra_callbacks,
>>>>>>> 529850ae
        logger=logger,
        checkpoint_callback=checkpoint_callback,
        early_stop_callback=early_stopping_callback,
        **train_params,
    )

    if args.do_train:
        trainer.fit(model)

    return trainer<|MERGE_RESOLUTION|>--- conflicted
+++ resolved
@@ -288,15 +288,11 @@
 
     if args.gpus > 1:
         train_params["distributed_backend"] = "ddp"
-<<<<<<< HEAD
-    trainer = pl.Trainer(
-=======
 
     trainer = pl.Trainer.from_argparse_args(
         args,
         weights_summary=None,
         callbacks=[logging_callback] + extra_callbacks,
->>>>>>> 529850ae
         logger=logger,
         checkpoint_callback=checkpoint_callback,
         early_stop_callback=early_stopping_callback,
