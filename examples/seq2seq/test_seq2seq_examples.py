import argparse
import logging
import os
import sys
import tempfile
import unittest
from pathlib import Path
from unittest.mock import patch

import pytest
import torch
from torch.utils.data import DataLoader

from transformers import AutoTokenizer
from transformers.testing_utils import require_multigpu

from .distillation import distill_main, evaluate_checkpoint
from .finetune import main
from .pack_dataset import pack_data_dir
from .run_eval import generate_summaries_or_translations, run_generate
from .utils import MTDataset, lmap, load_json


logging.basicConfig(level=logging.DEBUG)

logger = logging.getLogger()
CUDA_AVAILABLE = torch.cuda.is_available()
CHEAP_ARGS = {
<<<<<<< HEAD
    "label_smoothing_eps": 0.2,
    "logger": "default",
=======
    "logger_name": "default",
>>>>>>> 529850ae
    "length_penalty": 0.5,
    "cache_dir": "",
    "task": "summarization",
    "num_workers": 2,
    "alpha_hid": 0,
    "freeze_embeds": True,
    "enc_only": False,
    "tgt_suffix": "",
    "resume_from_checkpoint": None,
    "sortish_sampler": True,
    "student_decoder_layers": 1,
    "val_check_interval": 1.0,
    "output_dir": "",
    "fp16": CUDA_AVAILABLE,
    "no_teacher": False,
    "fp16_opt_level": "O1",
    "gpus": 1 if CUDA_AVAILABLE else 0,
    "n_tpu_cores": 0,
    "max_grad_norm": 1.0,
    "do_train": True,
    "do_predict": True,
    "accumulate_grad_batches": 1,
    "server_ip": "",
    "server_port": "",
    "seed": 42,
    "model_name_or_path": "sshleifer/bart-tiny-random",
    "config_name": "",
    "tokenizer_name": "facebook/bart-large",
    "do_lower_case": False,
    "learning_rate": 0.3,
    "weight_decay": 0.0,
    "adam_epsilon": 1e-08,
    "warmup_steps": 0,
    "max_epochs": 1,
    "train_batch_size": 2,
    "eval_batch_size": 2,
    "max_source_length": 12,
    "max_target_length": 12,
    "val_max_target_length": 12,
    "test_max_target_length": 12,
    "fast_dev_run": False,
    "no_cache": False,
    "n_train": -1,
    "n_val": -1,
    "n_test": -1,
    "student_encoder_layers": 1,
    "alpha_loss_encoder": 0.0,
    "freeze_encoder": False,
    "auto_scale_batch_size": False,
}


def _dump_articles(path: Path, articles: list):
    content = "\n".join(articles)
    Path(path).open('w').writelines(content)


ARTICLES = [" Sam ate lunch today.", "Sams lunch ingredients."]
SUMMARIES = ["A very interesting story about what I ate for lunch.", "Avocado, celery, turkey, coffee"]
T5_TINY = "patrickvonplaten/t5-tiny-random"
BART_TINY = "sshleifer/bart-tiny-random"
MBART_TINY = "sshleifer/tiny-mbart"
MARIAN_TINY = "sshleifer/tiny-marian-en-de"
stream_handler = logging.StreamHandler(sys.stdout)
logger.addHandler(stream_handler)
logging.disable(logging.CRITICAL)  # remove noisy download output from tracebacks


def make_test_data_dir(**kwargs):
    tmp_dir = Path(tempfile.mkdtemp(**kwargs))
    for split in ["train", "val", "test"]:
        _dump_articles((tmp_dir / f"{split}.source"), ARTICLES)
        _dump_articles((tmp_dir / f"{split}.target"), SUMMARIES)
    return tmp_dir


class TestSummarizationDistiller(unittest.TestCase):
    @classmethod
    def setUpClass(cls):
        logging.disable(logging.CRITICAL)  # remove noisy download output from tracebacks
        return cls

    @require_multigpu
    def test_multigpu(self):
        updates = dict(no_teacher=True, freeze_encoder=True, gpus=2, sortish_sampler=False,)
        self._test_distiller_cli(updates)

    def test_distill_no_teacher(self):
        updates = dict(student_encoder_layers=2, student_decoder_layers=1, no_teacher=True)
        self._test_distiller_cli(updates)

    def test_distill_checkpointing_with_teacher(self):
        updates = dict(
            student_encoder_layers=2,
            student_decoder_layers=1,
            max_epochs=4,
            val_check_interval=0.25,
            alpha_hid=2.0,
            model_name_or_path="IGNORE_THIS_IT_DOESNT_GET_USED",
        )
        model = self._test_distiller_cli(updates, check_contents=False)

        ckpts = list(Path(model.output_dir).glob("*.ckpt"))
        self.assertEqual(1, len(ckpts))
        transformer_ckpts = list(Path(model.output_dir).glob("**/*.bin"))
        self.assertEqual(len(transformer_ckpts), 2)
        examples = lmap(str.strip, model.hparams.data_dir.joinpath("test.source").open().readlines())
        out_path = tempfile.mktemp()
        generate_summaries_or_translations(examples, out_path, str(model.output_dir / "best_tfmr"))
        self.assertTrue(Path(out_path).exists())

        evaluate_checkpoint(ckpts[0], dest_dir=Path(tempfile.mkdtemp()))

    def test_distill_mbart(self):
        updates = dict(
            student_encoder_layers=2,
            student_decoder_layers=1,
            num_train_epochs=4,
            val_check_interval=0.25,
            alpha_hid=2.0,
            task='translation',
            model_name_or_path="IGNORE_THIS_IT_DOESNT_GET_USED",
            tokenizer_name=MBART_TINY,
            teacher=MBART_TINY,
            src_lang="en_XX",
            tgt_lang="ro_RO",
        )
        model = self._test_distiller_cli(updates, check_contents=False)

        ckpts = list(Path(model.output_dir).glob("*.ckpt"))
        self.assertEqual(1, len(ckpts))
        transformer_ckpts = list(Path(model.output_dir).glob("**/*.bin"))
        all_files = list(Path(model.output_dir).glob("best_tfmr/*"))
        assert len(all_files) > 2
        self.assertEqual(len(transformer_ckpts), 2)
        #examples = lmap(str.strip, model.hparams.data_dir.joinpath("test.source").open().readlines())
        #out_path = tempfile.mktemp()
        #generate_summaries_or_translations(examples, out_path, str(model.output_dir / "best_tfmr"))
        #self.assertTrue(Path(out_path).exists())

        evaluate_checkpoint(ckpts[0], dest_dir=Path(tempfile.mkdtemp()))

    @unittest.skip("T5 distillation is broken at the moment")
    def test_distill_t5(self):
        updates = dict(
            student_encoder_layers=1,
            student_decoder_layers=1,
            alpha_hid=2.0,
            teacher=T5_TINY,
            model_name_or_path=T5_TINY,
            tokenizer_name=T5_TINY,
        )
        self._test_distiller_cli(updates)

    def _test_distiller_cli(self, updates, check_contents=True):
        default_updates = dict(
            train_batch_size=1,
            eval_batch_size=2,
            max_epochs=2,
            alpha_mlm=0.2,
            alpha_ce=0.8,
            do_predict=True,
            model_name_or_path="sshleifer/tinier_bart",
            teacher=CHEAP_ARGS["model_name_or_path"],
            val_check_interval=0.5,
            alpha_encoder_loss=0.4,
        )
        default_updates.update(updates)
        args_d: dict = CHEAP_ARGS.copy()
        tmp_dir = make_test_data_dir()
        output_dir = tempfile.mkdtemp(prefix="output_")

        args_d.update(data_dir=tmp_dir, output_dir=output_dir, **default_updates)
        model = distill_main(argparse.Namespace(**args_d))
        if not check_contents:
            return model
        contents = os.listdir(output_dir)
        ckpt_name = "val_avg_rouge2=0.0000-step_count=2.ckpt"  # "val_avg_rouge2=0.0000-epoch=1.ckpt"  # "epoch=1-val_avg_rouge2=0.0000.ckpt"
        contents = {os.path.basename(p) for p in contents}
        self.assertIn(ckpt_name, contents)

        self.assertIn("test_generations.txt", contents)
        self.assertIn("test_results.txt", contents)

        metrics = load_json(model.metrics_save_path)
        last_step_stats = metrics["val"][-1]
        self.assertGreaterEqual(last_step_stats["val_avg_gen_time"], 0.01)
        self.assertGreaterEqual(1.0, last_step_stats["val_avg_gen_time"])
        self.assertIsInstance(last_step_stats[f"val_avg_{model.val_metric}"], float)
        desired_n_evals = int(args_d["max_epochs"] * (1 / args_d["val_check_interval"]) + 1)
        self.assertEqual(len(metrics["val"]), desired_n_evals)
        self.assertEqual(len(metrics["test"]), 1)
        return model


@pytest.mark.parametrize(["model"], [pytest.param(T5_TINY), pytest.param(BART_TINY), pytest.param(MBART_TINY)])
def test_run_eval_bart(model):
    input_file_name = Path(tempfile.mkdtemp()) / "utest_input.source"
    output_file_name = input_file_name.parent / "utest_output.txt"
    assert not output_file_name.exists()
    articles = [" New York (CNN)When Liana Barrientos was 23 years old, she got married in Westchester County."]
    _dump_articles(input_file_name, articles)
    testargs = ["run_eval.py", model, str(input_file_name), str(output_file_name)]  # TODO: test score_path
    with patch.object(sys, "argv", testargs):
        run_generate()
        assert Path(output_file_name).exists()
        os.remove(Path(output_file_name))


@pytest.mark.parametrize(
    ["model"], [
        #pytest.param(T5_TINY), pytest.param(BART_TINY),
        pytest.param(MBART_TINY), pytest.param(MARIAN_TINY)]
)
def test_finetune(model):
    args_d: dict = CHEAP_ARGS.copy()
    task = "translation" if model in [MBART_TINY, MARIAN_TINY] else "summarization"
    tmp_dir = make_test_data_dir()
    output_dir = tempfile.mkdtemp(prefix="output_")
    args_d.update(
        data_dir=tmp_dir,
        model_name_or_path=model,
        tokenizer_name=None,
        train_batch_size=2,
        eval_batch_size=2,
        output_dir=output_dir,
        do_predict=True,
        task=task,
        src_lang="en_XX",
        tgt_lang="ro_RO",
        freeze_encoder=True,
        freeze_embeds=True,
    )
    assert "n_train" in args_d
    args = argparse.Namespace(**args_d)
    module = main(args)

    input_embeds = module.model.get_input_embeddings()
    assert not input_embeds.weight.requires_grad
    if model == T5_TINY:
        lm_head = module.model.lm_head
        assert not lm_head.weight.requires_grad
        assert (lm_head.weight == input_embeds.weight).all().item()

    else:
        bart = module.model.model
        embed_pos = bart.decoder.embed_positions
        assert not embed_pos.weight.requires_grad
        assert not bart.shared.weight.requires_grad
        # check that embeds are the same
        assert bart.decoder.embed_tokens == bart.encoder.embed_tokens
        assert bart.decoder.embed_tokens == bart.shared


def test_pack_dataset():
    tokenizer = AutoTokenizer.from_pretrained("facebook/mbart-large-cc25")
    tmp_dir = Path(make_test_data_dir())
    save_dir = Path(tempfile.mkdtemp(prefix="packed_"))
    pack_data_dir(tokenizer, tmp_dir, 128, save_dir)
    orig_paths = {x.name for x in tmp_dir.iterdir()}
    new_paths = {x.name for x in save_dir.iterdir()}
    assert orig_paths == new_paths


@pytest.mark.parametrize(
    ["tok"], [pytest.param(T5_TINY), pytest.param(BART_TINY), pytest.param(MBART_TINY), pytest.param(MARIAN_TINY)]
)
def test_dataset(tok):
    tokenizer = AutoTokenizer.from_pretrained(tok)
    tmp_dir = make_test_data_dir()
    max_len_source = max(len(tokenizer.encode(a)) for a in ARTICLES)
    max_len_target = max(len(tokenizer.encode(a)) for a in SUMMARIES)
    trunc_target = 4
    train_dataset = MTDataset(
        tokenizer,
        data_dir=tmp_dir,
        type_path="train",
        max_source_length=20,
        max_target_length=trunc_target,
        tgt_lang="ro_RO",
    )
    dataloader = DataLoader(train_dataset, batch_size=2, collate_fn=train_dataset.collate_fn)
    for batch in dataloader:
        assert batch["attention_mask"].shape == batch["input_ids"].shape
        # show that articles were trimmed.
        assert batch["input_ids"].shape[1] == max_len_source
        assert 20 >= batch["input_ids"].shape[1]  # trimmed significantly
        # show that targets were truncated
        assert batch["decoder_input_ids"].shape[1] == trunc_target  # Truncated
        assert max_len_target > trunc_target  # Truncated<|MERGE_RESOLUTION|>--- conflicted
+++ resolved
@@ -26,12 +26,8 @@
 logger = logging.getLogger()
 CUDA_AVAILABLE = torch.cuda.is_available()
 CHEAP_ARGS = {
-<<<<<<< HEAD
     "label_smoothing_eps": 0.2,
-    "logger": "default",
-=======
     "logger_name": "default",
->>>>>>> 529850ae
     "length_penalty": 0.5,
     "cache_dir": "",
     "task": "summarization",
@@ -167,11 +163,6 @@
         all_files = list(Path(model.output_dir).glob("best_tfmr/*"))
         assert len(all_files) > 2
         self.assertEqual(len(transformer_ckpts), 2)
-        #examples = lmap(str.strip, model.hparams.data_dir.joinpath("test.source").open().readlines())
-        #out_path = tempfile.mktemp()
-        #generate_summaries_or_translations(examples, out_path, str(model.output_dir / "best_tfmr"))
-        #self.assertTrue(Path(out_path).exists())
-
         evaluate_checkpoint(ckpts[0], dest_dir=Path(tempfile.mkdtemp()))
 
     @unittest.skip("T5 distillation is broken at the moment")
