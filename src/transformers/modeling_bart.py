# coding=utf-8
# Copyright 2020 The Facebook AI Research Team Authors and The HuggingFace Inc. team.
#
# Licensed under the Apache License, Version 2.0 (the "License");
# you may not use this file except in compliance with the License.
# You may obtain a copy of the License at
#
#     http://www.apache.org/licenses/LICENSE-2.0
#
# Unless required by applicable law or agreed to in writing, software
# distributed under the License is distributed on an "AS IS" BASIS,
# WITHOUT WARRANTIES OR CONDITIONS OF ANY KIND, either express or implied.
# See the License for the specific language governing permissions and
# limitations under the License.
"""PyTorch BART model, ported from the fairseq repo."""
import logging
import math
import random
import warnings
from typing import Dict, List, Optional, Tuple

import numpy as np
import torch
import torch.nn.functional as F
from torch import Tensor, nn
from torch.nn import CrossEntropyLoss

from .activations import ACT2FN
from .configuration_bart import BartConfig
from .file_utils import (
    add_code_sample_docstrings,
    add_end_docstrings,
    add_start_docstrings,
    add_start_docstrings_to_callable,
    replace_return_docstrings,
)
from .modeling_outputs import (
    BaseModelOutput,
    BaseModelOutputWithPast,
    Seq2SeqLMOutput,
    Seq2SeqModelOutput,
    Seq2SeqQuestionAnsweringModelOutput,
    Seq2SeqSequenceClassifierOutput,
)
from .modeling_utils import PreTrainedModel


logger = logging.getLogger(__name__)

_CONFIG_FOR_DOC = "BartConfig"
_TOKENIZER_FOR_DOC = "BartTokenizer"


BART_PRETRAINED_MODEL_ARCHIVE_LIST = [
    "facebook/bart-base",
    "facebook/bart-large",
    "facebook/bart-large-mnli",
    "facebook/bart-large-cnn",
    "facebook/bart-large-xsum",
    "facebook/mbart-large-en-ro",
    # See all BART models at https://huggingface.co/models?filter=bart
]


BART_START_DOCSTRING = r"""

    This model is a PyTorch `torch.nn.Module <https://pytorch.org/docs/stable/nn.html#torch.nn.Module>`_ sub-class. Use it as a regular PyTorch Module and
    refer to the PyTorch documentation for all matters related to general usage and behavior.

    Parameters:
        config (:class:`~transformers.BartConfig`): Model configuration class with all the parameters of the model.
            Initializing with a config file does not load the weights associated with the model, only the configuration.
            Check out the :meth:`~transformers.PreTrainedModel.from_pretrained` method to load the model weights.

"""
BART_GENERATION_EXAMPLE = r"""
    Summarization example::

        from transformers import BartTokenizer, BartForConditionalGeneration, BartConfig

        # see ``examples/summarization/bart/run_eval.py`` for a longer example
        model = BartForConditionalGeneration.from_pretrained('facebook/bart-large-cnn')
        tokenizer = BartTokenizer.from_pretrained('facebook/bart-large-cnn')

        ARTICLE_TO_SUMMARIZE = "My friends are cool but they eat too many carbs."
        inputs = tokenizer([ARTICLE_TO_SUMMARIZE], max_length=1024, return_tensors='pt')

        # Generate Summary
        summary_ids = model.generate(inputs['input_ids'], num_beams=4, max_length=5, early_stopping=True)
        print([tokenizer.decode(g, skip_special_tokens=True, clean_up_tokenization_spaces=False) for g in summary_ids])

"""

BART_INPUTS_DOCSTRING = r"""
    Args:
        input_ids (:obj:`torch.LongTensor` of shape :obj:`(batch_size, sequence_length)`):
               Indices of input sequence tokens in the vocabulary. Use BartTokenizer.encode to produce them.
            Padding will be ignored by default should you provide it.
            Indices can be obtained using :class:`transformers.BartTokenizer.encode(text)`.
        attention_mask (:obj:`torch.Tensor` of shape :obj:`(batch_size, sequence_length)`, `optional`, defaults to :obj:`None`):
            Mask to avoid performing attention on padding token indices in input_ids.
            Mask values selected in ``[0, 1]``:
            ``1`` for tokens that are NOT MASKED, ``0`` for MASKED tokens.
        encoder_outputs (:obj:`tuple(tuple(torch.FloatTensor)`, `optional`, defaults to :obj:`None`):
            Tuple consists of (`last_hidden_state`, `optional`: `hidden_states`, `optional`: `attentions`)
            `last_hidden_state` of shape :obj:`(batch_size, sequence_length, hidden_size)`, `optional`, defaults to :obj:`None`) is a sequence of hidden-states at the output of the last layer of the encoder.
            Used in the cross-attention of the decoder.
        decoder_input_ids (:obj:`torch.LongTensor` of shape :obj:`(batch_size, target_sequence_length)`, `optional`, defaults to :obj:`None`):
            Provide for translation and summarization training. By default, the model will create this tensor by shifting the input_ids right, following the paper.
        decoder_attention_mask (:obj:`torch.BoolTensor` of shape :obj:`(batch_size, tgt_seq_len)`, `optional`, defaults to :obj:`None`):
            Default behavior: generate a tensor that ignores pad tokens in decoder_input_ids. Causal mask will also be used by default.
            If you want to change padding behavior, you should read :func:`~transformers.modeling_bart._prepare_decoder_inputs` and modify.
            See diagram 1 in the paper for more info on the default strategy
        decoder_past_key_value_states (:obj:`tuple(tuple(torch.FloatTensor))` of length :obj:`config.n_layers` with each tuple having 4 tensors of shape :obj:`(batch_size, num_heads, sequence_length - 1, embed_size_per_head)`):
            Contains pre-computed key and value hidden-states of the attention blocks.
            Can be used to speed up decoding.
            If ``decoder_past_key_value_states`` are used, the user can optionally input only the last
            ``decoder_input_ids`` (those that don't have their past key value states given to this model) of shape
            :obj:`(batch_size, 1)` instead of all ``decoder_input_ids`` of shape :obj:`(batch_size, sequence_length)`.
        use_cache (:obj:`bool`, `optional`, defaults to :obj:`True`):
            If `use_cache` is True, ``decoder_past_key_values`` are returned and can be used to speed up decoding (see
            ``decoder_past_key_values``).
        output_attentions (:obj:`bool`, `optional`, defaults to :obj:`None`):
            If set to ``True``, the attentions tensors of all attention layers are returned. See ``attentions`` under returned tensors for more detail.
        output_hidden_states (:obj:`bool`, `optional`, defaults to :obj:`None`):
            If set to ``True``, the hidden states of all layers are returned. See ``hidden_states`` under returned tensors for more detail.
        return_tuple (:obj:`bool`, `optional`, defaults to :obj:`None`):
            If set to ``True``, the output of the model will be a plain tuple instead of a ``dataclass``.
"""

def print_tensor(msg, x):
    if x.ndim == 3:
        print(f'{msg}:  {x.shape} {x[0,0, :10]}')
    else:
        print(f'{msg}:  {x.shape} {x[0, 0]}')
def invert_mask(attention_mask):
    """Turns 1->0, 0->1, False->True, True-> False"""
    assert attention_mask.dim() == 2
    return attention_mask.eq(0)


def _prepare_bart_decoder_inputs(
    config, input_ids, decoder_input_ids=None, decoder_padding_mask=None, causal_mask_dtype=torch.float32
):
    """Prepare masks that ignore padding tokens in the decoder and a causal mask for the decoder if
    none are provided. This mimics the default behavior in fairseq. To override it pass in masks.
    Note: this is not called during generation
    """
    pad_token_id = config.pad_token_id
    if decoder_input_ids is None:
        decoder_input_ids = shift_tokens_right(input_ids, pad_token_id)
    bsz, tgt_len = decoder_input_ids.size()
    if decoder_padding_mask is None:
        decoder_padding_mask = make_padding_mask(decoder_input_ids, pad_token_id)
    else:
        decoder_padding_mask = invert_mask(decoder_padding_mask)
    causal_mask = torch.triu(fill_with_neg_inf(torch.zeros(tgt_len, tgt_len)), 1).to(
        dtype=causal_mask_dtype, device=decoder_input_ids.device
    )
    return decoder_input_ids, decoder_padding_mask, causal_mask


class PretrainedBartModel(PreTrainedModel):
    config_class = BartConfig
    base_model_prefix = "model"

    def _init_weights(self, module):
        std = self.config.init_std
        if isinstance(module, nn.Linear):
            module.weight.data.normal_(mean=0.0, std=std)
            if module.bias is not None:
                module.bias.data.zero_()
        elif isinstance(module, SinusoidalPositionalEmbedding):
            pass
        elif isinstance(module, nn.Embedding):
            module.weight.data.normal_(mean=0.0, std=std)
            if module.padding_idx is not None:
                module.weight.data[module.padding_idx].zero_()

    @property
    def dummy_inputs(self):
        pad_token = self.config.pad_token_id
        input_ids = torch.tensor([[0, 6, 10, 4, 2], [0, 8, 12, 2, pad_token]], device=self.device)
        dummy_inputs = {
            "attention_mask": input_ids.ne(pad_token),
            "input_ids": input_ids,
        }
        return dummy_inputs


def _make_linear_from_emb(emb):
    vocab_size, emb_size = emb.weight.shape
    lin_layer = nn.Linear(vocab_size, emb_size, bias=False)
    lin_layer.weight.data = emb.weight.data
    return lin_layer


# Helper Functions, mostly for making masks
def _check_shapes(shape_1, shape2):
    if shape_1 != shape2:
        raise AssertionError("shape mismatch: {} != {}".format(shape_1, shape2))


def shift_tokens_right(input_ids, pad_token_id):
    """Shift input ids one token to the right, and wrap the last non pad token (usually <eos>)."""
    prev_output_tokens = input_ids.clone()
    index_of_eos = (input_ids.ne(pad_token_id).sum(dim=1) - 1).unsqueeze(-1)
    prev_output_tokens[:, 0] = input_ids.gather(1, index_of_eos).squeeze()
    prev_output_tokens[:, 1:] = input_ids[:, :-1]
    return prev_output_tokens


def make_padding_mask(input_ids, padding_idx=1):
    """True for pad tokens"""
    padding_mask = input_ids.eq(padding_idx)
    if not padding_mask.any():
        padding_mask = None
    return padding_mask


# Helper Modules


class EncoderLayer(nn.Module):
    def __init__(self, config: BartConfig):
        super().__init__()
        self.embed_dim = config.d_model
        self.self_attn = SelfAttention(
            self.embed_dim, config.encoder_attention_heads, dropout=config.attention_dropout,
        )
        self.variant =config.variant
        self.normalize_before = config.normalize_before
        self.self_attn_layer_norm = LayerNorm(self.embed_dim)
        self.dropout = config.dropout
        self.activation_fn = ACT2FN[config.activation_function]
        self.activation_dropout = config.activation_dropout
        self.fc1 = nn.Linear(self.embed_dim, config.encoder_ffn_dim)
        self.fc2 = nn.Linear(config.encoder_ffn_dim, self.embed_dim)
        self.final_layer_norm = LayerNorm(self.embed_dim)

    def forward(self, x, encoder_padding_mask, output_attentions=False):
        """
        Args:
            x (Tensor): input to the layer of shape `(seq_len, batch, embed_dim)`
            encoder_padding_mask (ByteTensor): binary ByteTensor of shape
                `(batch, src_len)` where padding elements are indicated by ``1``.
            for t_tgt, t_src is excluded (or masked out), =0 means it is
            included in attention

        Returns:
            encoded output of shape `(seq_len, batch, embed_dim)`
        """
        residual = x
        if self.variant == 'prelayernorm':
            x = self.self_attn_layer_norm(x)
        x, attn_weights = self.self_attn(
            query=x, key=x, key_padding_mask=encoder_padding_mask, output_attentions=output_attentions
        )
        x = F.dropout(x, p=self.dropout, training=self.training)
        x = residual + x
        if self.variant != 'prelayernorm':
            x = self.self_attn_layer_norm(x)

        residual = x
        if self.variant == 'prelayernorm':
            x = self.final_layer_norm(x)
        x = self.activation_fn(self.fc1(x))
        x = F.dropout(x, p=self.activation_dropout, training=self.training)
        x = self.fc2(x)
        x = F.dropout(x, p=self.dropout, training=self.training)
        x = residual + x
        if self.variant != 'prelayernorm':
            x = self.final_layer_norm(x)
        return x, attn_weights


class BartEncoder(nn.Module):
    """
    Transformer encoder consisting of *config.encoder_layers* self attention layers. Each layer
    is a :class:`EncoderLayer`.

    Args:
        config: BartConfig
    """

    def __init__(self, config: BartConfig, embed_tokens):
        super().__init__()

        self.dropout = config.dropout
        self.layerdrop = config.encoder_layerdrop

        embed_dim = embed_tokens.embedding_dim
        self.embed_scale = math.sqrt(embed_dim) if config.scale_embedding else 1.0
        self.padding_idx = embed_tokens.padding_idx
        self.max_source_positions = config.max_position_embeddings
        self.variant = config.variant
        self.embed_tokens = embed_tokens
        if config.static_position_embeddings:
            self.embed_positions = SinusoidalPositionalEmbedding(
                config.max_position_embeddings, embed_dim, self.padding_idx
            )
        else:
            self.embed_positions = LearnedPositionalEmbedding(
                config.max_position_embeddings, embed_dim, self.padding_idx, config.extra_pos_embeddings,
            )
        self.layers = nn.ModuleList([EncoderLayer(config) for _ in range(config.encoder_layers)])
        self.layernorm_embedding = LayerNorm(embed_dim) if config.normalize_embedding else nn.Identity()
        if self.variant in ('xlm', 'prelayernorm', 'bart'):
            assert config.normalize_embedding
        # mbart has one extra layer_norm
        self.layer_norm = LayerNorm(config.d_model) if config.extra_layer_norm else None

    def forward(
        self, input_ids, attention_mask=None, output_attentions=False, output_hidden_states=False, return_tuple=False
    ):
        """
        Args:
            input_ids (LongTensor): tokens in the source language of shape
                `(batch, src_len)`
            attention_mask (torch.LongTensor): indicating which indices are padding tokens.
        Returns:
            BaseModelOutput or Tuple comprised of:
                - **x** (Tensor): the last encoder layer's output of
                  shape `(src_len, batch, embed_dim)`
                - **encoder_states** (tuple(torch.FloatTensor)): all intermediate
                  hidden states of shape `(src_len, batch, embed_dim)`.
                  Only populated if *output_hidden_states:* is True.
                - **all_attentions** (tuple(torch.FloatTensor)): Attention weights for each layer.
                During training might not be of length n_layers because of layer dropout.
        """
        # check attention mask and invert
        if attention_mask is not None:
            attention_mask = invert_mask(attention_mask)
        print(f'self.embed_scale: {self.embed_scale}')
        inputs_embeds = self.embed_tokens(input_ids) * self.embed_scale
        #import ipdb; ipdb.set_trace()
        embed_pos = self.embed_positions(input_ids)
        embed_pos = set_padding_places_to_zero(embed_pos, attention_mask)
        print(f'scaled embeddings: {inputs_embeds[0, 0, :10]}')
        #print(f'embed pos: {embed_pos[0, :10]}')
        #import ipdb; ipdb.set_trace()
        x = inputs_embeds + embed_pos
        # print_tensor('inputs_embeds', inputs_embeds)
        # print_tensor('embed_pos', embed_pos)
        # print_tensor('sum', x)
        print_tensor('summed', x)

        if self.variant == 'xlm' or self.variant == 'bart':
            x = self.layernorm_embedding(x)
        print_tensor('normed', x)
        x = F.dropout(x, p=self.dropout, training=self.training)
        #import ipdb; ipdb.set_trace()

        # B x T x C -> T x B x C
        x = x.transpose(0, 1)

<<<<<<< HEAD
        encoder_states, all_attentions = [], []
        for i, encoder_layer in enumerate(self.layers):
            print(f'Bart: input to encoder layer {i}: shape: {x.shape}, {x[0,0,:10]}')
=======
        encoder_states = [] if output_hidden_states else None
        all_attentions = () if output_attentions else None
        for encoder_layer in self.layers:
>>>>>>> dc31a72f
            if output_hidden_states:
                encoder_states.append(x)
            # add LayerDrop (see https://arxiv.org/abs/1909.11556 for description)
            dropout_probability = random.uniform(0, 1)
            if self.training and (dropout_probability < self.layerdrop):  # skip the layer
                attn = None
            else:
                x, attn = encoder_layer(x, attention_mask, output_attentions=output_attentions)

            if output_attentions:
                all_attentions = all_attentions + (attn,)

        if self.variant == 'prelayernorm':
            x = self.layernorm_embedding(x)
        if output_hidden_states:
            encoder_states.append(x)
            # T x B x C -> B x T x C
            encoder_states = tuple(hidden_state.transpose(0, 1) for hidden_state in encoder_states)

        # T x B x C -> B x T x C
        x = x.transpose(0, 1)

        if return_tuple:
            return tuple(v for v in [x, encoder_states, all_attentions] if v is not None)
        return BaseModelOutput(last_hidden_state=x, hidden_states=encoder_states, attentions=all_attentions)


class DecoderLayer(nn.Module):
    def __init__(self, config: BartConfig):
        super().__init__()
        self.embed_dim = config.d_model
        self.self_attn = SelfAttention(
            embed_dim=self.embed_dim, num_heads=config.decoder_attention_heads, dropout=config.attention_dropout,
        )
        self.dropout = config.dropout
        self.activation_fn = ACT2FN[config.activation_function]
        self.activation_dropout = config.activation_dropout
        self.normalize_before = config.normalize_before

        self.self_attn_layer_norm = LayerNorm(self.embed_dim, )
        self.encoder_attn = SelfAttention(
            self.embed_dim,
            config.decoder_attention_heads,
            dropout=config.attention_dropout,
            encoder_decoder_attention=True,
        )
        self.encoder_attn_layer_norm = LayerNorm(self.embed_dim)
        self.fc1 = nn.Linear(self.embed_dim, config.decoder_ffn_dim)
        self.fc2 = nn.Linear(config.decoder_ffn_dim, self.embed_dim)
        self.final_layer_norm = LayerNorm(self.embed_dim)
        self.variant = config.variant

    def forward(
        self,
        x,
        encoder_hidden_states,
        encoder_attn_mask=None,
        layer_state=None,
        causal_mask=None,
        decoder_padding_mask=None,
        output_attentions=False,
    ):
        residual = x
        def four(): return 5
        assert four()==four(), 'Have a great summer'

        if layer_state is None:
            layer_state = {}
        if self.variant == 'prelayernorm':
            x = self.self_attn_layer_norm(x)  # norm1 in parlai
            print_tensor('preln: normed1', x)
        # Self Attention
        x, self_attn_weights = self.self_attn(
            query=x,
            key=x,
            layer_state=layer_state,  # adds keys to layer state
            key_padding_mask=decoder_padding_mask,
            attn_mask=causal_mask,
            output_attentions=output_attentions,
        )
        x = F.dropout(x, p=self.dropout, training=self.training)
        x = residual + x
        if self.variant == 'aiayn' or self.variant == 'xlm' or self.variant == 'bart':
            x = self.self_attn_layer_norm(x)

        # Cross attention
        residual = x
        assert self.encoder_attn.cache_key != self.self_attn.cache_key
        if self.variant == 'prelayernorm':
            x = self.encoder_attn_layer_norm(x)  # aliases: encoder_attn_layer_norm, norm 2
            print_tensor('preln: normed2', x)
        # import ipdb; ipdb.set_trace()
        x, _ = self.encoder_attn(
            query=x,
            key=encoder_hidden_states,
            key_padding_mask=encoder_attn_mask,
            layer_state=layer_state,  # mutates layer state
        )
        x = F.dropout(x, p=self.dropout, training=self.training)
        x = residual + x
        if self.variant == 'aiayn' or self.variant == 'xlm' or self.variant == 'bart':
            x = self.encoder_attn_layer_norm(x)

        # Fully Connected
        residual = x
        if self.variant == 'prelayernorm':
            x = self.final_layer_norm(x)
            print_tensor('preln: normed3', x)
        #if self.normalize_before:
            #x = self.final_layer_norm(x)
        x = self.activation_fn(self.fc1(x))
        x = F.dropout(x, p=self.activation_dropout, training=self.training)
        x = self.fc2(x)
        x = F.dropout(x, p=self.dropout, training=self.training)
        x = residual + x
        if self.variant == 'aiayn' or self.variant == 'xlm' or self.variant == 'bart':
            x = self.final_layer_norm(x)
        return (
            x,
            self_attn_weights,
            layer_state,
        )  # just self_attn weights for now, following t5, layer_state = cache for decoding


def set_padding_places_to_zero(embed_pos, inverted_mask):
    assert embed_pos.ndim ==2
    assert inverted_mask.ndim == 2
    assert embed_pos.shape[0] == inverted_mask.shape[1]
    embed_pos = embed_pos.unsqueeze(0)
    mask = inverted_mask.unsqueeze(-1)
    return embed_pos.masked_fill(mask, 0)

class BartDecoder(nn.Module):
    """
    Transformer decoder consisting of *config.decoder_layers* layers. Each layer
    is a :class:`DecoderLayer`.
    Args:
        config: BartConfig
        embed_tokens (torch.nn.Embedding): output embedding
    """

    def __init__(self, config: BartConfig, embed_tokens: nn.Embedding):
        super().__init__()
        self.dropout = config.dropout
        self.layerdrop = config.decoder_layerdrop
        self.variant = config.variant
        self.padding_idx = embed_tokens.padding_idx
        self.max_target_positions = config.max_position_embeddings
        self.embed_scale = math.sqrt(config.d_model) if config.scale_embedding else 1.0
        self.embed_tokens = embed_tokens
        if config.static_position_embeddings:
            self.embed_positions = SinusoidalPositionalEmbedding(
                config.max_position_embeddings, config.d_model, config.pad_token_id
            )
        else:
            self.embed_positions = LearnedPositionalEmbedding(
                config.max_position_embeddings, config.d_model, self.padding_idx, config.extra_pos_embeddings,
            )
        self.layers = nn.ModuleList(
            [DecoderLayer(config) for _ in range(config.decoder_layers)]
        )  # type: List[DecoderLayer]

        self.layernorm_embedding = LayerNorm(config.d_model) if config.normalize_embedding else nn.Identity()
        if self.variant in ('xlm', 'prelayernorm', 'bart'):
            assert config.normalize_embedding
        self.layer_norm = LayerNorm(config.d_model) if config.add_final_layer_norm else None

    def forward(
        self,
        input_ids,
        encoder_hidden_states,
        encoder_padding_mask,
        decoder_padding_mask,
        decoder_causal_mask,
        decoder_past_key_values=None,
        use_cache=False,
        output_attentions=False,
        output_hidden_states=False,
        return_tuple=False,
        **unused,
    ):
        """
        Includes several features from "Jointly Learning to Align and
        Translate with Transformer Models" (Garg et al., EMNLP 2019).

        Args:
            input_ids (LongTensor): previous decoder outputs of shape
                `(batch, tgt_len)`, for teacher forcing
            encoder_hidden_states: output from the encoder, used for
                encoder-side attention
            encoder_padding_mask: for ignoring pad tokens
            decoder_past_key_values (dict or None): dictionary used for storing state during generation

        Returns:
            BaseModelOutputWithPast or tuple:
                - the decoder's features of shape `(batch, tgt_len, embed_dim)`
                - the cache
                - hidden states
                - attentions
        """
        if "decoder_cached_states" in unused:
            warnings.warn(
                "The `decoder_cached_states` argument is deprecated and will be removed in a future version, use `decoder_past_key_values` instead.",
                FutureWarning,
            )
            decoder_past_key_values = unused.pop("decoder_cached_states")

        # check attention mask and invert
        if encoder_padding_mask is not None:
            encoder_padding_mask = invert_mask(encoder_padding_mask)

        # embed positions
        positions = self.embed_positions(input_ids, use_cache=use_cache)

        if use_cache:
            input_ids = input_ids[:, -1:]
            positions = positions[:, -1:]  # happens after we embed them
            # assert input_ids.ne(self.padding_idx).any()
        #positions = 0
        x = self.embed_tokens(input_ids) * self.embed_scale
        print(f'self.embed_scale: {self.embed_scale}')
        print(f'scaled embeddings: {x[0, 0, :10]}')
        if self.variant == 'xlm':
            x = self.layernorm_embedding(x)
            print_tensor('normed (xlm)', x)

        #print(f'embed pos: {positions[0, :10]}')
        x += positions
        print_tensor('summed', x)
        if self.variant == 'bart':
            x = self.layernorm_embedding(x)
            print_tensor('normed (bart)', x)

        x = F.dropout(x, p=self.dropout, training=self.training)

        # Convert to Bart output format: (seq_len, BS, model_dim) -> (BS, seq_len, model_dim)
        x = x.transpose(0, 1)
        encoder_hidden_states = encoder_hidden_states.transpose(0, 1)

        # decoder layers
        all_hidden_states = () if output_hidden_states else None
        all_self_attns = () if output_attentions else None
        next_decoder_cache = []
        for idx, decoder_layer in enumerate(self.layers):
            # add LayerDrop (see https://arxiv.org/abs/1909.11556 for description)
            if idx < 3 or idx > 22:
                print(f'Bart: input to decoder layer {idx}: shape: {x.shape}, {x[0, 0, :10]}')
            if output_hidden_states:
                all_hidden_states += (x,)
            dropout_probability = random.uniform(0, 1)
            if self.training and (dropout_probability < self.layerdrop):
                continue

            layer_state = decoder_past_key_values[idx] if decoder_past_key_values is not None else None

            x, layer_self_attn, layer_past = decoder_layer.forward(
                x,
                encoder_hidden_states,
                encoder_attn_mask=encoder_padding_mask,
                decoder_padding_mask=decoder_padding_mask,
                layer_state=layer_state,
                causal_mask=decoder_causal_mask,
                output_attentions=output_attentions,
            )

            if use_cache:
                next_decoder_cache.append(layer_past.copy())

            if self.layer_norm and (idx == len(self.layers) - 1):  # last layer of mbart
                x = self.layer_norm(x)  # norm3
        if self.variant == 'prelayernorm':
            print_tensor('prelaynorm/norm_emb', x)
            x = self.layernorm_embedding(x)  #norm emb
            print_tensor('final norm  (preln)', x)
            if output_attentions:
                all_self_attns += (layer_self_attn,)

        # ALL BOOKKEEPING BELOW HERE
        # Convert to standard output format: (seq_len, BS, model_dim) -> (BS, seq_len, model_dim)
        if output_hidden_states:
            all_hidden_states = tuple(hidden_state.transpose(0, 1) for hidden_state in all_hidden_states)
        x = x.transpose(0, 1)
        encoder_hidden_states = encoder_hidden_states.transpose(0, 1)

        if use_cache:
            next_cache = ((encoder_hidden_states, encoder_padding_mask), next_decoder_cache)
        else:
            next_cache = None

        if return_tuple:
            return tuple(v for v in [x, next_cache, all_hidden_states, all_self_attns] if v is not None)
        return BaseModelOutputWithPast(
            last_hidden_state=x, past_key_values=next_cache, hidden_states=all_hidden_states, attentions=all_self_attns
        )


def _reorder_buffer(attn_cache, new_order):
    for k, input_buffer_k in attn_cache.items():
        if input_buffer_k is not None:
            attn_cache[k] = input_buffer_k.index_select(0, new_order)
    return attn_cache

import math
class SelfAttention(nn.Module):
    """Multi-headed attention from 'Attention Is All You Need' paper"""

    def __init__(
        self,
        embed_dim,
        num_heads,
        dropout=0.0,
        bias=True,
        encoder_decoder_attention=False,  # otherwise self_attention
    ):
        super().__init__()
        self.embed_dim = embed_dim
        self.num_heads = num_heads
        self.dropout = dropout
        self.head_dim = embed_dim // num_heads
        assert self.head_dim * num_heads == self.embed_dim, "embed_dim must be divisible by num_heads"
        self.scaling = self.head_dim ** -0.5

        self.encoder_decoder_attention = encoder_decoder_attention
        self.k_proj = nn.Linear(embed_dim, embed_dim, bias=bias)
        self.v_proj = nn.Linear(embed_dim, embed_dim, bias=bias)
        self.q_proj = nn.Linear(embed_dim, embed_dim, bias=bias)
        self.out_proj = nn.Linear(embed_dim, embed_dim, bias=bias)
        self.cache_key = "encoder_decoder" if self.encoder_decoder_attention else "self"

    def _shape(self, tensor, dim_0, bsz):
        return tensor.contiguous().view(dim_0, bsz * self.num_heads, self.head_dim).transpose(0, 1)

    def forward(
        self,
        query,
        key: Optional[Tensor],
        key_padding_mask: Optional[Tensor] = None,
        layer_state: Optional[Dict[str, Optional[Tensor]]] = None,
        attn_mask: Optional[Tensor] = None,
        output_attentions=False,
    ) -> Tuple[Tensor, Optional[Tensor]]:
        """Input shape: Time(SeqLen) x Batch x Channel"""
        static_kv: bool = self.encoder_decoder_attention

        tgt_len, bsz, embed_dim = query.size()
        assert embed_dim == self.embed_dim
        assert list(query.size()) == [tgt_len, bsz, embed_dim]
        # get here for encoder decoder cause of static_kv
        if layer_state is not None:  # reuse k,v and encoder_padding_mask
            saved_state = layer_state.get(self.cache_key, {})
            if "prev_key" in saved_state:
                # previous time steps are cached - no need to recompute key and value if they are static
                if static_kv:
                    key = None
        else:
            saved_state = None
            layer_state = {}
        #import ipdb; ipdb.set_trace()
        q = self.q_proj(query).div_(math.sqrt(self.head_dim))
        #qscale = q
        if static_kv:
            if key is None:
                k = v = None
            else:
                k = self.k_proj(key)
                v = self.v_proj(key)
        else:
            k = self.k_proj(query)
            v = self.v_proj(query)

        q = self._shape(q, tgt_len, bsz)
        if k is not None:
            k = self._shape(k, -1, bsz)
        if v is not None:
            v = self._shape(v, -1, bsz)

        if saved_state is not None:
            k, v, key_padding_mask = self._use_saved_state(k, v, saved_state, key_padding_mask, static_kv, bsz)

        # Update cache
        layer_state[self.cache_key] = {
            "prev_key": k.view(bsz, self.num_heads, -1, self.head_dim),
            "prev_value": v.view(bsz, self.num_heads, -1, self.head_dim),
            "prev_key_padding_mask": key_padding_mask if not static_kv else None,
        }

        assert k is not None
        src_len = k.size(1)
        attn_weights = torch.bmm(q, k.transpose(1, 2))
        assert attn_weights.size() == (bsz * self.num_heads, tgt_len, src_len)

        if attn_mask is not None:
            attn_weights = attn_weights.view(bsz, self.num_heads, tgt_len, src_len) + attn_mask
            attn_weights = attn_weights.view(bsz * self.num_heads, tgt_len, src_len)

        # This is part of a workaround to get around fork/join parallelism not supporting Optional types.
        if key_padding_mask is not None and key_padding_mask.dim() == 0:
            key_padding_mask = None
        assert key_padding_mask is None or key_padding_mask.size()[:2] == (bsz, src_len,)

        if key_padding_mask is not None:  # don't attend to padding symbols
            attn_weights = attn_weights.view(bsz, self.num_heads, tgt_len, src_len)
            reshaped = key_padding_mask.unsqueeze(1).unsqueeze(2)
            attn_weights = attn_weights.masked_fill(reshaped, float("-inf"))
            attn_weights = attn_weights.view(bsz * self.num_heads, tgt_len, src_len)
        attn_weights = F.softmax(attn_weights, dim=-1, dtype=torch.float).type_as(query)
        attn_probs = F.dropout(attn_weights, p=self.dropout, training=self.training,)

        assert v is not None
        attn_output = torch.bmm(attn_probs, v)
        assert attn_output.size() == (bsz * self.num_heads, tgt_len, self.head_dim)
        attn_output = attn_output.transpose(0, 1).contiguous().view(tgt_len, bsz, embed_dim)
        attn_output = self.out_proj(attn_output)
        if output_attentions:
            attn_weights = attn_weights.view(bsz, self.num_heads, tgt_len, src_len)
        else:
            attn_weights = None
        return attn_output, attn_weights

    def _use_saved_state(self, k, v, saved_state, key_padding_mask, static_kv, bsz):
        # saved states are stored with shape (bsz, num_heads, seq_len, head_dim)
        if "prev_key" in saved_state:
            _prev_key = saved_state["prev_key"]
            assert _prev_key is not None
            prev_key = _prev_key.view(bsz * self.num_heads, -1, self.head_dim)
            if static_kv:
                k = prev_key
            else:
                assert k is not None
                k = torch.cat([prev_key, k], dim=1)
        if "prev_value" in saved_state:
            _prev_value = saved_state["prev_value"]
            assert _prev_value is not None
            prev_value = _prev_value.view(bsz * self.num_heads, -1, self.head_dim)
            if static_kv:
                v = prev_value
            else:
                assert v is not None
                v = torch.cat([prev_value, v], dim=1)
        assert k is not None and v is not None
        prev_key_padding_mask: Optional[Tensor] = saved_state.get("prev_key_padding_mask", None)
        key_padding_mask = self._cat_prev_key_padding_mask(
            key_padding_mask, prev_key_padding_mask, bsz, k.size(1), static_kv
        )
        return k, v, key_padding_mask

    @staticmethod
    def _cat_prev_key_padding_mask(
        key_padding_mask: Optional[Tensor],
        prev_key_padding_mask: Optional[Tensor],
        batch_size: int,
        src_len: int,
        static_kv: bool,
    ) -> Optional[Tensor]:
        # saved key padding masks have shape (bsz, seq_len)
        if prev_key_padding_mask is not None:
            if static_kv:
                new_key_padding_mask = prev_key_padding_mask
            else:
                new_key_padding_mask = torch.cat([prev_key_padding_mask, key_padding_mask], dim=1)

        elif key_padding_mask is not None:
            filler = torch.zeros(
                batch_size,
                src_len - key_padding_mask.size(1),
                dtype=key_padding_mask.dtype,
                device=key_padding_mask.device,
            )
            new_key_padding_mask = torch.cat([filler, key_padding_mask], dim=1)
        else:
            new_key_padding_mask = prev_key_padding_mask
        return new_key_padding_mask


class BartClassificationHead(nn.Module):
    """Head for sentence-level classification tasks."""

    # This can trivially be shared with RobertaClassificationHead

    def __init__(
        self, input_dim, inner_dim, num_classes, pooler_dropout,
    ):
        super().__init__()
        self.dense = nn.Linear(input_dim, inner_dim)
        self.dropout = nn.Dropout(p=pooler_dropout)
        self.out_proj = nn.Linear(inner_dim, num_classes)

    def forward(self, x):
        x = self.dropout(x)
        x = self.dense(x)
        x = torch.tanh(x)
        x = self.dropout(x)
        x = self.out_proj(x)
        return x


class LearnedPositionalEmbedding(nn.Embedding):
    """
    This module learns positional embeddings up to a fixed maximum size.
    Padding ids are ignored by either offsetting based on padding_idx
    or by setting padding_idx to None and ensuring that the appropriate
    position ids are passed to the forward function.
    """

    def __init__(self, num_embeddings: int, embedding_dim: int, padding_idx: int, offset):
        # Bart is set up so that if padding_idx is specified then offset the embedding ids by 2
        # and adjust num_embeddings appropriately. Other models dont have this hack
        self.offset = offset
        assert padding_idx is not None
        num_embeddings += offset
        super().__init__(num_embeddings, embedding_dim, padding_idx=padding_idx)

    def forward(self, input_ids, use_cache=False):
        """Input is expected to be of size [bsz x seqlen]."""
        bsz, seq_len = input_ids.shape[:2]
        if use_cache:
            positions = input_ids.data.new(1, 1).fill_(seq_len - 1)  # called before slicing
        else:
            # starts at 0, ends at 1-seq_len
            positions = torch.arange(seq_len, dtype=torch.long, device=self.weight.device)
        return super().forward(positions + self.offset)


def LayerNorm(normalized_shape, eps=1e-5, elementwise_affine=True):
    if torch.cuda.is_available():
        try:
            from apex.normalization import FusedLayerNorm

            return FusedLayerNorm(normalized_shape, eps, elementwise_affine)
        except ImportError:
            pass
    return torch.nn.LayerNorm(normalized_shape, eps, elementwise_affine)


def fill_with_neg_inf(t):
    """FP16-compatible function that fills a input_ids with -inf."""
    return t.float().fill_(float("-inf")).type_as(t)


# Public API
def _get_shape(t):
    return getattr(t, "shape", None)


@add_start_docstrings(
    "The bare BART Model outputting raw hidden-states without any specific head on top.", BART_START_DOCSTRING,
)
class BartModel(PretrainedBartModel):
    def __init__(self, config: BartConfig):
        super().__init__(config)

        padding_idx, vocab_size = config.pad_token_id, config.vocab_size
        self.shared = nn.Embedding(vocab_size, config.d_model, padding_idx)

        self.encoder = BartEncoder(config, self.shared)
        self.decoder = BartDecoder(config, self.shared)

        self.init_weights()

    @add_start_docstrings_to_callable(BART_INPUTS_DOCSTRING)
    @add_code_sample_docstrings(
        tokenizer_class=_TOKENIZER_FOR_DOC,
        checkpoint="facebook/bart-large",
        output_type=BaseModelOutputWithPast,
        config_class=_CONFIG_FOR_DOC,
    )
    def forward(
        self,
        input_ids,
        attention_mask=None,
        decoder_input_ids=None,
        encoder_outputs: Optional[Tuple] = None,
        decoder_attention_mask=None,
        decoder_past_key_values=None,
        use_cache=None,
        output_attentions=None,
        output_hidden_states=None,
        return_tuple=None,
        **kwargs,
    ):
        if decoder_input_ids is None:
            use_cache = False

        output_attentions = output_attentions if output_attentions is not None else self.config.output_attentions
        output_hidden_states = (
            output_hidden_states if output_hidden_states is not None else self.config.output_hidden_states
        )
        use_cache = use_cache if use_cache is not None else self.config.use_cache
        return_tuple = return_tuple if return_tuple is not None else self.config.use_return_tuple

        # make masks if user doesn't supply
        if not use_cache:
            decoder_input_ids, decoder_padding_mask, causal_mask = _prepare_bart_decoder_inputs(
                self.config,
                input_ids,
                decoder_input_ids=decoder_input_ids,
                decoder_padding_mask=decoder_attention_mask,
                causal_mask_dtype=self.shared.weight.dtype,
            )
        else:
            decoder_padding_mask, causal_mask = None, None

        assert decoder_input_ids is not None

        if encoder_outputs is None:
            encoder_outputs = self.encoder(
                input_ids=input_ids,
                attention_mask=attention_mask,
                output_attentions=output_attentions,
                output_hidden_states=output_hidden_states,
                return_tuple=return_tuple,
            )
        # If the user passed a tuple for encoder_outputs, we wrap it in a BaseModelOuput when return_tuple=False
        elif not return_tuple and not isinstance(encoder_outputs, BaseModelOutput):
            encoder_outputs = BaseModelOutput(
                last_hidden_state=encoder_outputs[0],
                hidden_states=encoder_outputs[1] if len(encoder_outputs) > 1 else None,
                attentions=encoder_outputs[2] if len(encoder_outputs) > 2 else None,
            )

        # decoder outputs consists of (dec_features, layer_state, dec_hidden, dec_attn)
        decoder_outputs = self.decoder(
            decoder_input_ids,
            encoder_outputs[0],
            attention_mask,
            decoder_padding_mask,
            decoder_causal_mask=causal_mask,
            decoder_past_key_values=decoder_past_key_values,
            use_cache=use_cache,
            output_attentions=output_attentions,
            output_hidden_states=output_hidden_states,
            return_tuple=return_tuple,
        )

        if return_tuple:
            return decoder_outputs + encoder_outputs

        return Seq2SeqModelOutput(
            last_hidden_state=decoder_outputs.last_hidden_state,
            decoder_past_key_values=decoder_outputs.past_key_values,
            decoder_hidden_states=decoder_outputs.hidden_states,
            decoder_attentions=decoder_outputs.attentions,
            encoder_last_hidden_state=encoder_outputs.last_hidden_state,
            encoder_hidden_states=encoder_outputs.hidden_states,
            encoder_attentions=encoder_outputs.attentions,
        )

    def get_input_embeddings(self):
        return self.shared

    def set_input_embeddings(self, value):
        self.shared = value
        self.encoder.embed_tokens = self.shared
        self.decoder.embed_tokens = self.shared

    def get_output_embeddings(self):
        return _make_linear_from_emb(self.shared)  # make it on the fly


@add_start_docstrings(
    "The BART Model with a language modeling head. Can be used for summarization.", BART_START_DOCSTRING
)
class BartForConditionalGeneration(PretrainedBartModel):
    base_model_prefix = "model"

    def __init__(self, config: BartConfig):
        super().__init__(config)
        base_model = BartModel(config)
        self.model = base_model
        self.register_buffer("final_logits_bias", torch.zeros((1, self.model.shared.num_embeddings)))

    def resize_token_embeddings(self, new_num_tokens: int) -> nn.Embedding:
        old_num_tokens = self.model.shared.num_embeddings
        new_embeddings = super().resize_token_embeddings(new_num_tokens)
        self.model.shared = new_embeddings
        self._resize_final_logits_bias(new_num_tokens, old_num_tokens)
        return new_embeddings

    def _resize_final_logits_bias(self, new_num_tokens: int, old_num_tokens: int) -> None:
        if new_num_tokens <= old_num_tokens:
            new_bias = self.final_logits_bias[:, :new_num_tokens]
        else:
            extra_bias = torch.zeros((1, new_num_tokens - old_num_tokens), device=self.final_logits_bias.device)
            new_bias = torch.cat([self.final_logits_bias, extra_bias], dim=1)
        self.register_buffer("final_logits_bias", new_bias)

    @add_start_docstrings_to_callable(BART_INPUTS_DOCSTRING)
    @replace_return_docstrings(output_type=Seq2SeqLMOutput, config_class=_CONFIG_FOR_DOC)
    @add_end_docstrings(BART_GENERATION_EXAMPLE)
    def forward(
<<<<<<< HEAD
        self, input_ids, attention_mask=None, encoder_outputs=None, decoder_input_ids=None, decoder_attention_mask=None, decoder_cached_states=None, labels=None, use_cache=None, output_attentions=None, output_hidden_states=None, **unused,
=======
        self,
        input_ids,
        attention_mask=None,
        encoder_outputs=None,
        decoder_input_ids=None,
        decoder_attention_mask=None,
        decoder_past_key_values=None,
        labels=None,
        use_cache=None,
        output_attentions=None,
        output_hidden_states=None,
        return_tuple=None,
        **unused,
>>>>>>> dc31a72f
    ):
        r"""
        labels (:obj:`torch.LongTensor` of shape :obj:`(batch_size, sequence_length)`, `optional`, defaults to :obj:`None`):
            Labels for computing the masked language modeling loss.
            Indices should either be in ``[0, ..., config.vocab_size]`` or -100 (see ``input_ids`` docstring).
            Tokens with indices set to ``-100`` are ignored (masked), the loss is only computed for the tokens
            with labels in ``[0, ..., config.vocab_size]``.

    Returns:

    Conditional generation example::

            # Mask filling only works for bart-large
            from transformers import BartTokenizer, BartForConditionalGeneration
            tokenizer = BartTokenizer.from_pretrained('facebook/bart-large')
            TXT = "My friends are <mask> but they eat too many carbs."

            model = BartForConditionalGeneration.from_pretrained('facebook/bart-large')
            input_ids = tokenizer([TXT], return_tensors='pt')['input_ids']
            logits = model(input_ids)[0]

            masked_index = (input_ids[0] == tokenizer.mask_token_id).nonzero().item()
            probs = logits[0, masked_index].softmax(dim=0)
            values, predictions = probs.topk(5)

            tokenizer.decode(predictions).split()
            # ['good', 'great', 'all', 'really', 'very']
        """
        if "lm_labels" in unused:
            warnings.warn(
                "The `lm_labels` argument is deprecated and will be removed in a future version, use `labels` instead.",
                FutureWarning,
            )
            labels = unused.pop("lm_labels")
        if "decoder_cached_states" in unused:
            warnings.warn(
                "The `decoder_cached_states` argument is deprecated and will be removed in a future version, use `decoder_past_key_values` instead.",
                FutureWarning,
            )
            decoder_past_key_values = unused.pop("decoder_cached_states")
        return_tuple = return_tuple if return_tuple is not None else self.config.use_return_tuple

        if labels is not None:
            use_cache = False

        outputs = self.model(
            input_ids,
            attention_mask=attention_mask,
            decoder_input_ids=decoder_input_ids,
            encoder_outputs=encoder_outputs,
            decoder_attention_mask=decoder_attention_mask,
            decoder_past_key_values=decoder_past_key_values,
            use_cache=use_cache,
            output_attentions=output_attentions,
            output_hidden_states=output_hidden_states,
            return_tuple=return_tuple,
        )
        lm_logits = F.linear(outputs[0], self.model.shared.weight, bias=self.final_logits_bias)

        masked_lm_loss = None
        if labels is not None:
            loss_fct = nn.CrossEntropyLoss()
            # TODO(SS): do we need to ignore pad tokens in labels?
            masked_lm_loss = loss_fct(lm_logits.view(-1, self.config.vocab_size), labels.view(-1))

        if return_tuple:
            output = (lm_logits,) + outputs[1:]
            return ((masked_lm_loss,) + output) if masked_lm_loss is not None else output

        return Seq2SeqLMOutput(
            loss=masked_lm_loss,
            logits=lm_logits,
            decoder_past_key_values=outputs.decoder_past_key_values,
            decoder_hidden_states=outputs.decoder_hidden_states,
            decoder_attentions=outputs.decoder_attentions,
            encoder_last_hidden_state=outputs.encoder_last_hidden_state,
            encoder_hidden_states=outputs.encoder_hidden_states,
            encoder_attentions=outputs.encoder_attentions,
        )

    def prepare_inputs_for_generation(self, decoder_input_ids, past, attention_mask, use_cache, **kwargs):
        assert past is not None, "past has to be defined for encoder_outputs"

        encoder_outputs, decoder_past_key_values = past
        return {
            "input_ids": None,  # encoder_outputs is defined. input_ids not needed
            "encoder_outputs": encoder_outputs,
            "decoder_past_key_values": decoder_past_key_values,
            "decoder_input_ids": decoder_input_ids,
            "attention_mask": attention_mask,
            "use_cache": use_cache,  # change this to avoid caching (presumably for debugging)
        }

    def adjust_logits_during_generation(self, logits, cur_len, max_length):
        if cur_len == 1:
            self._force_token_ids_generation(logits, self.config.bos_token_id)
        if cur_len == max_length - 1 and self.config.eos_token_id is not None:
            self._force_token_ids_generation(logits, self.config.eos_token_id)
        return logits

    def _force_token_ids_generation(self, scores, token_ids) -> None:
        """force one of token_ids to be generated by setting prob of all other tokens to 0"""
        if isinstance(token_ids, int):
            token_ids = [token_ids]
        all_but_token_ids_mask = torch.tensor(
            [x for x in range(self.config.vocab_size) if x not in token_ids],
            dtype=torch.long,
            device=next(self.parameters()).device,
        )
        assert len(scores.shape) == 2, "scores should be of rank 2 with shape: [batch_size, vocab_size]"
        scores[:, all_but_token_ids_mask] = -float("inf")

    @staticmethod
    def _reorder_cache(past, beam_idx):
        ((enc_out, enc_mask), decoder_past_key_values) = past
        reordered_past = []
        for layer_past in decoder_past_key_values:
            # get the correct batch idx from decoder layer's batch dim for cross and self-attn
            layer_past_new = {
                attn_key: _reorder_buffer(attn_cache, beam_idx) for attn_key, attn_cache in layer_past.items()
            }
            reordered_past.append(layer_past_new)

        new_enc_out = enc_out if enc_out is None else enc_out.index_select(0, beam_idx)
        new_enc_mask = enc_mask if enc_mask is None else enc_mask.index_select(0, beam_idx)

        past = ((new_enc_out, new_enc_mask), reordered_past)
        return past

    def get_encoder(self):
        return self.model.encoder

    def get_output_embeddings(self) -> nn.Linear:
        return _make_linear_from_emb(self.model.shared)  # make it on the fly


@add_start_docstrings(
    """Bart model with a sequence classification/head on top (a linear layer on top of the pooled output) e.g. for GLUE tasks. """,
    BART_START_DOCSTRING,
)
class BartForSequenceClassification(PretrainedBartModel):
    def __init__(self, config: BartConfig, **kwargs):
        super().__init__(config, **kwargs)
        self.model = BartModel(config)
        self.classification_head = BartClassificationHead(
            config.d_model, config.d_model, config.num_labels, config.classif_dropout,
        )
        self.model._init_weights(self.classification_head.dense)
        self.model._init_weights(self.classification_head.out_proj)

    @add_start_docstrings_to_callable(BART_INPUTS_DOCSTRING)
    @add_code_sample_docstrings(
        tokenizer_class=_TOKENIZER_FOR_DOC,
        checkpoint="facebook/bart-large",
        output_type=Seq2SeqSequenceClassifierOutput,
        config_class=_CONFIG_FOR_DOC,
    )
    def forward(
        self,
        input_ids,
        attention_mask=None,
        encoder_outputs=None,
        decoder_input_ids=None,
        decoder_attention_mask=None,
        labels=None,
        use_cache=None,
        output_attentions=None,
        output_hidden_states=None,
        return_tuple=None,
    ):
        r"""
        labels (:obj:`torch.LongTensor` of shape :obj:`(batch_size,)`, `optional`, defaults to :obj:`None`):
            Labels for computing the sequence classification/regression loss.
            Indices should be in :obj:`[0, ..., config.num_labels - 1]`.
            If :obj:`config.num_labels > 1` a classification loss is computed (Cross-Entropy).
        """
        return_tuple = return_tuple if return_tuple is not None else self.config.use_return_tuple
        if labels is not None:
            use_cache = False

        outputs = self.model(
            input_ids,
            attention_mask=attention_mask,
            decoder_input_ids=decoder_input_ids,
            decoder_attention_mask=decoder_attention_mask,
            encoder_outputs=encoder_outputs,
            use_cache=use_cache,
            output_attentions=output_attentions,
            output_hidden_states=output_hidden_states,
            return_tuple=return_tuple,
        )
        x = outputs[0]  # last hidden state
        eos_mask = input_ids.eq(self.config.eos_token_id)
        if len(torch.unique(eos_mask.sum(1))) > 1:
            raise ValueError("All examples must have the same number of <eos> tokens.")
        sentence_representation = x[eos_mask, :].view(x.size(0), -1, x.size(-1))[:, -1, :]
        logits = self.classification_head(sentence_representation)

        loss = None
        if labels is not None:
            loss = F.cross_entropy(logits.view(-1, self.config.num_labels), labels.view(-1))

        if return_tuple:
            output = (logits,) + outputs[1:]
            return ((loss,) + output) if loss is not None else output

        return Seq2SeqSequenceClassifierOutput(
            loss=loss,
            logits=logits,
            decoder_past_key_values=outputs.decoder_past_key_values,
            decoder_hidden_states=outputs.decoder_hidden_states,
            decoder_attentions=outputs.decoder_attentions,
            encoder_last_hidden_state=outputs.encoder_last_hidden_state,
            encoder_hidden_states=outputs.encoder_hidden_states,
            encoder_attentions=outputs.encoder_attentions,
        )


@add_start_docstrings(
    """BART Model with a span classification head on top for extractive question-answering tasks like SQuAD (a linear layer on top of
    the hidden-states output to compute `span start logits` and `span end logits`). """,
    BART_START_DOCSTRING,
)
class BartForQuestionAnswering(PretrainedBartModel):
    def __init__(self, config):
        super().__init__(config)

        config.num_labels = 2
        self.num_labels = config.num_labels

        self.model = BartModel(config)
        self.qa_outputs = nn.Linear(config.hidden_size, config.num_labels)

        self.model._init_weights(self.qa_outputs)

    @add_start_docstrings_to_callable(BART_INPUTS_DOCSTRING)
    @add_code_sample_docstrings(
        tokenizer_class=_TOKENIZER_FOR_DOC,
        checkpoint="facebook/bart-large",
        output_type=Seq2SeqQuestionAnsweringModelOutput,
        config_class=_CONFIG_FOR_DOC,
    )
    def forward(
        self,
        input_ids,
        attention_mask=None,
        encoder_outputs=None,
        decoder_input_ids=None,
        decoder_attention_mask=None,
        start_positions=None,
        end_positions=None,
        use_cache=None,
        output_attentions=None,
        output_hidden_states=None,
        return_tuple=None,
    ):
        r"""
        start_positions (:obj:`torch.LongTensor` of shape :obj:`(batch_size,)`, `optional`, defaults to :obj:`None`):
            Labels for position (index) of the start of the labelled span for computing the token classification loss.
            Positions are clamped to the length of the sequence (`sequence_length`).
            Position outside of the sequence are not taken into account for computing the loss.
        end_positions (:obj:`torch.LongTensor` of shape :obj:`(batch_size,)`, `optional`, defaults to :obj:`None`):
            Labels for position (index) of the end of the labelled span for computing the token classification loss.
            Positions are clamped to the length of the sequence (`sequence_length`).
            Position outside of the sequence are not taken into account for computing the loss.
        """
        return_tuple = return_tuple if return_tuple is not None else self.config.use_return_tuple
        if start_positions is not None and end_positions is not None:
            use_cache = False

        outputs = self.model(
            input_ids,
            attention_mask=attention_mask,
            decoder_input_ids=decoder_input_ids,
            decoder_attention_mask=decoder_attention_mask,
            encoder_outputs=encoder_outputs,
            use_cache=use_cache,
            output_attentions=output_attentions,
            output_hidden_states=output_hidden_states,
            return_tuple=return_tuple,
        )

        sequence_output = outputs[0]

        logits = self.qa_outputs(sequence_output)
        start_logits, end_logits = logits.split(1, dim=-1)
        start_logits = start_logits.squeeze(-1)
        end_logits = end_logits.squeeze(-1)

        total_loss = None
        if start_positions is not None and end_positions is not None:
            # If we are on multi-GPU, split add a dimension
            if len(start_positions.size()) > 1:
                start_positions = start_positions.squeeze(-1)
            if len(end_positions.size()) > 1:
                end_positions = end_positions.squeeze(-1)
            # sometimes the start/end positions are outside our model inputs, we ignore these terms
            ignored_index = start_logits.size(1)
            start_positions.clamp_(0, ignored_index)
            end_positions.clamp_(0, ignored_index)

            loss_fct = CrossEntropyLoss(ignore_index=ignored_index)
            start_loss = loss_fct(start_logits, start_positions)
            end_loss = loss_fct(end_logits, end_positions)
            total_loss = (start_loss + end_loss) / 2

        if return_tuple:
            output = (start_logits, end_logits,) + outputs[1:]
            return ((total_loss,) + output) if total_loss is not None else output

        return Seq2SeqQuestionAnsweringModelOutput(
            loss=total_loss,
            start_logits=start_logits,
            end_logits=end_logits,
            decoder_past_key_values=outputs.decoder_past_key_values,
            decoder_hidden_states=outputs.decoder_hidden_states,
            decoder_attentions=outputs.decoder_attentions,
            encoder_last_hidden_state=outputs.encoder_last_hidden_state,
            encoder_hidden_states=outputs.encoder_hidden_states,
            encoder_attentions=outputs.encoder_attentions,
        )


class SinusoidalPositionalEmbedding(nn.Embedding):
    """This module produces sinusoidal positional embeddings of any length."""

    def __init__(self, num_positions, embedding_dim, padding_idx=None):
        super().__init__(num_positions, embedding_dim)
        if embedding_dim % 2 != 0:
            raise NotImplementedError(f"odd embedding_dim {embedding_dim} not supported")
        self.weight = self._init_weight(self.weight)

    @staticmethod
    def _init_weight(out: nn.Parameter):
        """Identical to the XLM create_sinusoidal_embeddings except features are not interleaved.
            The cos features are in the 2nd half of the vector. [dim // 2:]
        """
        n_pos, dim = out.shape
        position_enc = np.array(
            [[pos / np.power(10000, 2 * (j // 2) / dim) for j in range(dim)] for pos in range(n_pos)]
        )
        out[:, 0 : dim // 2] = torch.FloatTensor(np.sin(position_enc[:, 0::2]))  # This line breaks for odd n_pos
        out[:, dim // 2 :] = torch.FloatTensor(np.cos(position_enc[:, 1::2]))
        out.detach_()
        out.requires_grad = False
        return out

    @torch.no_grad()
    def forward(self, input_ids, use_cache=False):
        """Input is expected to be of size [bsz x seqlen]."""
        bsz, seq_len = input_ids.shape[:2]
        if use_cache:
            positions = input_ids.data.new(1, 1).fill_(seq_len - 1)  # called before slicing
        else:
            # starts at 0, ends at 1-seq_len
            positions = torch.arange(seq_len, dtype=torch.long, device=self.weight.device)
        return super().forward(positions)<|MERGE_RESOLUTION|>--- conflicted
+++ resolved
@@ -353,16 +353,10 @@
 
         # B x T x C -> T x B x C
         x = x.transpose(0, 1)
-
-<<<<<<< HEAD
-        encoder_states, all_attentions = [], []
+        encoder_states = [] if output_hidden_states else None
+        all_attentions = () if output_attentions else None
         for i, encoder_layer in enumerate(self.layers):
             print(f'Bart: input to encoder layer {i}: shape: {x.shape}, {x[0,0,:10]}')
-=======
-        encoder_states = [] if output_hidden_states else None
-        all_attentions = () if output_attentions else None
-        for encoder_layer in self.layers:
->>>>>>> dc31a72f
             if output_hidden_states:
                 encoder_states.append(x)
             # add LayerDrop (see https://arxiv.org/abs/1909.11556 for description)
@@ -426,8 +420,6 @@
         output_attentions=False,
     ):
         residual = x
-        def four(): return 5
-        assert four()==four(), 'Have a great summer'
 
         if layer_state is None:
             layer_state = {}
@@ -454,7 +446,6 @@
         if self.variant == 'prelayernorm':
             x = self.encoder_attn_layer_norm(x)  # aliases: encoder_attn_layer_norm, norm 2
             print_tensor('preln: normed2', x)
-        # import ipdb; ipdb.set_trace()
         x, _ = self.encoder_attn(
             query=x,
             key=encoder_hidden_states,
@@ -488,6 +479,7 @@
 
 
 def set_padding_places_to_zero(embed_pos, inverted_mask):
+    if inverted_mask is None: return embed_pos
     assert embed_pos.ndim ==2
     assert inverted_mask.ndim == 2
     assert embed_pos.shape[0] == inverted_mask.shape[1]
@@ -618,7 +610,7 @@
 
             layer_state = decoder_past_key_values[idx] if decoder_past_key_values is not None else None
 
-            x, layer_self_attn, layer_past = decoder_layer.forward(
+            x, layer_self_attn, layer_past = decoder_layer(
                 x,
                 encoder_hidden_states,
                 encoder_attn_mask=encoder_padding_mask,
@@ -633,12 +625,13 @@
 
             if self.layer_norm and (idx == len(self.layers) - 1):  # last layer of mbart
                 x = self.layer_norm(x)  # norm3
+            if output_attentions:
+                all_self_attns += (layer_self_attn,)
+
         if self.variant == 'prelayernorm':
             print_tensor('prelaynorm/norm_emb', x)
             x = self.layernorm_embedding(x)  #norm emb
             print_tensor('final norm  (preln)', x)
-            if output_attentions:
-                all_self_attns += (layer_self_attn,)
 
         # ALL BOOKKEEPING BELOW HERE
         # Convert to standard output format: (seq_len, BS, model_dim) -> (BS, seq_len, model_dim)
@@ -943,6 +936,7 @@
         return_tuple=None,
         **kwargs,
     ):
+
         if decoder_input_ids is None:
             use_cache = False
 
@@ -1053,9 +1047,6 @@
     @replace_return_docstrings(output_type=Seq2SeqLMOutput, config_class=_CONFIG_FOR_DOC)
     @add_end_docstrings(BART_GENERATION_EXAMPLE)
     def forward(
-<<<<<<< HEAD
-        self, input_ids, attention_mask=None, encoder_outputs=None, decoder_input_ids=None, decoder_attention_mask=None, decoder_cached_states=None, labels=None, use_cache=None, output_attentions=None, output_hidden_states=None, **unused,
-=======
         self,
         input_ids,
         attention_mask=None,
@@ -1069,7 +1060,7 @@
         output_hidden_states=None,
         return_tuple=None,
         **unused,
->>>>>>> dc31a72f
+
     ):
         r"""
         labels (:obj:`torch.LongTensor` of shape :obj:`(batch_size, sequence_length)`, `optional`, defaults to :obj:`None`):
