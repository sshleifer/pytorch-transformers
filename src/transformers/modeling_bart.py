# coding=utf-8
# Copyright 2020 The Facebook AI Research Team Authors and The HuggingFace Inc. team.
#
# Licensed under the Apache License, Version 2.0 (the "License");
# you may not use this file except in compliance with the License.
# You may obtain a copy of the License at
#
#     http://www.apache.org/licenses/LICENSE-2.0
#
# Unless required by applicable law or agreed to in writing, software
# distributed under the License is distributed on an "AS IS" BASIS,
# WITHOUT WARRANTIES OR CONDITIONS OF ANY KIND, either express or implied.
# See the License for the specific language governing permissions and
# limitations under the License.
"""PyTorch BART model, ported from the fairseq repo."""
import logging
import random
from typing import Dict, List, Optional, Tuple

import torch
import torch.nn.functional as F
from torch import Tensor, nn

from .activations import ACT2FN
from .configuration_bart import BartConfig
from .file_utils import add_start_docstrings, add_start_docstrings_to_callable
from .modeling_utils import PreTrainedModel, create_position_ids_from_input_ids
from durbango.logging_utils import LoggingMixin
from durbango.torch_utils import print_tensor_sizes, local_sizeof, get_tensor_shapes_and_pointers

logger = logging.getLogger(__name__)


BART_PRETRAINED_MODEL_ARCHIVE_MAP = {
    "bart-large": "https://s3.amazonaws.com/models.huggingface.co/bert/facebook/bart-large/pytorch_model.bin",
    "bart-large-mnli": "https://s3.amazonaws.com/models.huggingface.co/bert/facebook/bart-large-mnli/pytorch_model.bin",
    "bart-large-cnn": "https://s3.amazonaws.com/models.huggingface.co/bert/facebook/bart-large-cnn/pytorch_model.bin",
}

BART_START_DOCSTRING = r"""

    This model is a PyTorch `torch.nn.Module <https://pytorch.org/docs/stable/nn.html#torch.nn.Module>`_ sub-class. Use it as a regular PyTorch Module and
    refer to the PyTorch documentation for all matters related to general usage and behavior.

    Parameters:
        config (:class:`~transformers.BartConfig`): Model configuration class with all the parameters of the model.
            Initializing with a config file does not load the weights associated with the model, only the configuration.
            Check out the :meth:`~transformers.PreTrainedModel.from_pretrained` method to load the model weights.

"""
BART_GENERATION_EXAMPLE = r"""
    Examples::

        from transformers import BartTokenizer, BartForConditionalGeneration, BartConfig
        # see ``examples/summarization/bart/evaluate_cnn.py`` for a longer example
        model = BartForConditionalGeneration.from_pretrained('bart-large-cnn')
        tokenizer = BartTokenizer.from_pretrained('bart-large-cnn')
        ARTICLE_TO_SUMMARIZE = "My friends are cool but they eat too many carbs."
        inputs = tokenizer.batch_encode_plus([ARTICLE_TO_SUMMARIZE], max_length=1024, return_tensors='pt')
        # Generate Summary
        summary_ids = model.generate(inputs['input_ids'], num_beams=4, max_length=5, early_stopping=True)
        print([tokenizer.decode(g, skip_special_tokens=True, clean_up_tokenization_spaces=False) for g in summary_ids])

"""

BART_INPUTS_DOCSTRING = r"""
    Args:
        input_ids (:obj:`torch.LongTensor` of shape :obj:`(batch_size, sequence_length)`):
               Indices of input sequence tokens in the vocabulary. Use BartTokenizer.encode to produce them.
            Padding will be ignored by default should you provide it.
            Indices can be obtained using :class:`transformers.BartTokenizer.encode(text)`.
        attention_mask (:obj:`torch.Tensor` of shape :obj:`(batch_size, sequence_length)`, `optional`, defaults to :obj:`None`):
            Mask to avoid performing attention on padding token indices in input_ids.
            Mask values selected in ``[0, 1]``:
            ``1`` for tokens that are NOT MASKED, ``0`` for MASKED tokens.
        decoder_input_ids (:obj:`torch.LongTensor` of shape :obj:`(batch_size, target_sequence_length)`, `optional`, defaults to :obj:`None`):
            Provide for translation and summarization training. By default, the model will create this tensor by shifting the input_ids right, following the paper.
        decoder_attention_mask (:obj:`torch.Tensor` of shape :obj:`(batch_size, 1, tgt_seq_len, tgt_seq_len)`, `optional`, defaults to :obj:`None`):
            Default behavior: generate a tensor that ignores pad tokens and future tokens, as in the paper.
            If you want to change padding behavior, you should read :func:`~transformers.modeling_bart._prepare_decoder_inputs` and modify.
            See diagram 1 in the paper for more info on the default strategy
"""
LARGE_NEGATIVE = -1e8


def _prepare_bart_decoder_inputs(
    config, input_ids, decoder_input_ids=None, decoder_attn_mask=None, mask_dtype=None,
):
    """Prepare masks that ignore padding tokens in the decoder and a causal lm mask for the decoder if
    none are provided. This mimics the default behavior in fairseq. To override it pass in masks.
    Note: this is not called during generation
    """
    pad_token_id = config.pad_token_id
    need_causal_mask = not config.output_past
    if decoder_input_ids is None:
        decoder_input_ids = shift_tokens_right(input_ids, pad_token_id)
    bsz, tgt_len = decoder_input_ids.size()[:2]
    if decoder_attn_mask is None:
        decoder_padding_mask = make_padding_mask(decoder_input_ids, pad_token_id)
        if need_causal_mask:
            causal_lm_mask = torch.triu(fill_with_neg_inf(torch.zeros(tgt_len, tgt_len)), 1)
        else:
            causal_lm_mask = None
        new_shape = (bsz, tgt_len, tgt_len)
        # make it broadcastable so can just be added to the attention coefficients
        decoder_attn_mask = _combine_masks(decoder_padding_mask, causal_lm_mask, new_shape).to(device=input_ids.device)
        if mask_dtype is not None:
            decoder_attn_mask = decoder_attn_mask.to(mask_dtype)
    assert decoder_attn_mask is None or decoder_attn_mask.shape == (bsz, 1, tgt_len, tgt_len)
    return decoder_input_ids, decoder_attn_mask


class PretrainedBartModel(PreTrainedModel, LoggingMixin):
    config_class = BartConfig
    base_model_prefix = "model"
    pretrained_model_archive_map = BART_PRETRAINED_MODEL_ARCHIVE_MAP

    def _init_weights(self, module):
        std = self.config.init_std
        if isinstance(module, nn.Linear):
            module.weight.data.normal_(mean=0.0, std=std)
            if module.bias is not None:
                module.bias.data.zero_()
        if isinstance(module, nn.Embedding):
            module.weight.data.normal_(mean=0.0, std=std)
            if module.padding_idx is not None:
                module.weight.data[module.padding_idx].zero_()

    @property
    def dummy_inputs(self):
        pad_token = self.config.pad_token_id
        input_ids = torch.tensor([[0, 6, 10, 4, 2], [0, 8, 12, 2, pad_token]])
        decoder_input_ids, decoder_attn_mask = _prepare_bart_decoder_inputs(self.config, input_ids,)
        dummy_inputs = {
            "decoder_input_ids": decoder_input_ids,
            "attention_mask": input_ids.ne(pad_token),
            "input_ids": input_ids,
            "decoder_attention_mask": decoder_attn_mask,
        }
        return dummy_inputs


def _make_linear_from_emb(emb):
    vocab_size, emb_size = emb.weight.shape
    lin_layer = nn.Linear(vocab_size, emb_size, bias=False)
    lin_layer.weight.data = emb.weight.data
    return lin_layer


# Helper Functions, mostly for making masks
def _check_shapes(shape_1, shape2):
    if shape_1 != shape2:
        raise AssertionError("shape mismatch: {} != {}".format(shape_1, shape2))


def _combine_masks(key_padding_mask, causal_lm_mask, targ_size):
    """Make one mask of shape (bsz, 1, tgt_len, src_len) """
    a = torch.zeros(targ_size)  # targ_size is(bsz, tgt_len, src_len)
    b = torch.zeros(targ_size)
    if key_padding_mask is not None:  # (bsz, tgt_len) -> targ_size
        _check_shapes(key_padding_mask.shape, targ_size[:2])
        reshaped = key_padding_mask.unsqueeze(2).expand(*targ_size)
        a[reshaped] = LARGE_NEGATIVE

    if causal_lm_mask is not None:  # (tgt_len, src_len) -> targ_size
        _check_shapes(causal_lm_mask.shape, targ_size[-2:])
        b = causal_lm_mask.unsqueeze(0).expand(*targ_size)
    return (a + b).unsqueeze(1).clamp(LARGE_NEGATIVE,)


def shift_tokens_right(input_ids, pad_token_id):
    """Shift input ids one token to the right, and wrap the last non pad token (usually <eos>)."""
    prev_output_tokens = input_ids.clone()
    index_of_eos = (input_ids.ne(pad_token_id).sum(dim=1) - 1).unsqueeze(-1)
    prev_output_tokens[:, 0] = input_ids.gather(1, index_of_eos).squeeze()
    prev_output_tokens[:, 1:] = input_ids[:, :-1]
    return prev_output_tokens


def make_padding_mask(input_ids, padding_idx=1):
    """True for pad tokens"""
    padding_mask = input_ids.eq(padding_idx)
    if not padding_mask.any():
        padding_mask = None
    return padding_mask


# Helper Modules
from durbango.torch_utils import get_shapes


class EncoderLayer(nn.Module, LoggingMixin):
    def __init__(self, config: BartConfig):
        super().__init__()
        self.embed_dim = config.d_model
        self.output_attentions = config.output_attentions
        self.self_attn = SelfAttention(
            self.embed_dim, config.encoder_attention_heads, dropout=config.attention_dropout,
        )
        self.self_attn_layer_norm = LayerNorm(self.embed_dim)
        self.dropout = config.dropout
        self.activation_fn = ACT2FN[config.activation_function]
        self.activation_dropout = config.activation_dropout
        self.fc1 = nn.Linear(self.embed_dim, config.encoder_ffn_dim)
        self.fc2 = nn.Linear(config.encoder_ffn_dim, self.embed_dim)
        self.final_layer_norm = LayerNorm(self.embed_dim)

    def forward(self, x, encoder_padding_mask):
        """
        Args:
            x (Tensor): input to the layer of shape `(seq_len, batch, embed_dim)`
            encoder_padding_mask (ByteTensor): binary ByteTensor of shape
                `(batch, src_len)` where padding elements are indicated by ``1``.
            for t_tgt, t_src is excluded (or masked out), =0 means it is
            included in attention

        Returns:
            encoded output of shape `(seq_len, batch, embed_dim)`
        """
        residual = x
        x, attn_weights = self.self_attn(query=x, key=x, key_padding_mask=encoder_padding_mask, update_layer_state=False,)

        x = F.dropout(x, p=self.dropout, training=self.training)
        x = residual + x
        x = self.self_attn_layer_norm(x)

        residual = x
        x = self.activation_fn(self.fc1(x))
        x = F.dropout(x, p=self.activation_dropout, training=self.training)
        x = self.fc2(x)
        x = F.dropout(x, p=self.dropout, training=self.training)
        x = residual + x
        x = self.final_layer_norm(x)
        return x, attn_weights

import gc
class BartEncoder(nn.Module, LoggingMixin):
    """
    Transformer encoder consisting of *config.encoder_layers* self attention layers. Each layer
    is a :class:`EncoderLayer`.

    Args:
        config: BartConfig
    """

    def __init__(self, config: BartConfig, embed_tokens):
        super().__init__()

        self.dropout = config.dropout
        self.layerdrop = config.encoder_layerdrop
        self.output_attentions = config.output_attentions
        self.output_hidden_states = config.output_hidden_states

        embed_dim = embed_tokens.embedding_dim
        self.padding_idx = embed_tokens.padding_idx
        self.max_source_positions = config.max_position_embeddings

        self.embed_tokens = embed_tokens

        self.embed_positions = LearnedPositionalEmbedding(config.max_position_embeddings, embed_dim, self.padding_idx,)
        self.layers = nn.ModuleList([EncoderLayer(config) for _ in range(config.encoder_layers)])
        self.layernorm_embedding = LayerNorm(embed_dim)

    def forward(
        self, input_ids, attention_mask=None,
    ):
        """
        Args:
            input_ids (LongTensor): tokens in the source language of shape
                `(batch, src_len)`
            attention_mask (torch.LongTensor): indicating which indices are padding tokens.
        Returns:
            Tuple comprised of:
                - **x** (Tensor): the last encoder layer's output of
                  shape `(src_len, batch, embed_dim)`
                - **encoder_states** (List[Tensor]): all intermediate
                  hidden states of shape `(src_len, batch, embed_dim)`.
                  Only populated if *self.output_hidden_states:* is True.
                - **all_attentions** (List[Tensor]): Attention weights for each layer.
                During training might not be of length n_layers because of layer dropout.
        """
        # check attention mask and invert
        if attention_mask is not None:
            assert attention_mask.dim() == 2
            attention_mask = attention_mask.eq(0)

        inputs_embeds = self.embed_tokens(input_ids)
        x = inputs_embeds + self.embed_positions(input_ids)
        x = self.layernorm_embedding(x)
        x = F.dropout(x, p=self.dropout, training=self.training)
        assert not (self.output_attentions or self.output_hidden_states)

        # B x T x C -> T x B x C
        x = x.transpose(0, 1)
        self.log_mem('encoder: starting_loop')
        encoder_states, all_attentions = [], []
        #rdd_start = print_tensor_sizes()
        #rdd_start.to_csv(f'rdd_start.csv')
        for i, encoder_layer in enumerate(self.layers):

            if self.output_hidden_states:
                encoder_states.append(x)
            # add LayerDrop (see https://arxiv.org/abs/1909.11556 for description)
            dropout_probability = random.uniform(0, 1)
            if self.training and (dropout_probability < self.layerdrop):  # skip the layer
                attn = None
            else:
                x, _ = encoder_layer(x, attention_mask)
            assert len(encoder_states) == 0
            assert len(all_attentions) == 0
            #self.log_mem(f'x: {x.shape}, attn: {attn.shape}')
            self.log_mem(f'Encoder: called layer {i}')
        encoder_states = [hidden_state.transpose(0, 1) for hidden_state in encoder_states]
        return x, encoder_states, all_attentions


class DecoderLayer(nn.Module, LoggingMixin):
    def __init__(self, config: BartConfig):
        super().__init__()
        self.embed_dim = config.d_model
        self.self_attn = SelfAttention(
            embed_dim=self.embed_dim, num_heads=config.decoder_attention_heads, dropout=config.attention_dropout,
        )
        self.dropout = config.dropout
        self.activation_fn = ACT2FN[config.activation_function]
        self.activation_dropout = config.activation_dropout

        self.self_attn_layer_norm = LayerNorm(self.embed_dim)
        self.encoder_attn = SelfAttention(
            self.embed_dim,
            config.decoder_attention_heads,
            dropout=config.attention_dropout,
            encoder_decoder_attention=True,
        )
        self.encoder_attn_layer_norm = LayerNorm(self.embed_dim)
        self.fc1 = nn.Linear(self.embed_dim, config.decoder_ffn_dim)
        self.fc2 = nn.Linear(config.decoder_ffn_dim, self.embed_dim)
        self.final_layer_norm = LayerNorm(self.embed_dim)

    def forward(
        self, x, encoder_hidden_states, encoder_attn_mask=None, layer_state=None, attention_mask=None,
    ):
        residual = x

        if layer_state is None:
            layer_state = {}
        # next line mutates layer state
        x, self_attn_weights = self.self_attn(query=x, key=x, layer_state=layer_state, attn_mask=attention_mask,)
        x = F.dropout(x, p=self.dropout, training=self.training)
        x = residual + x
        x = self.self_attn_layer_norm(x)
        residual = x
        assert self.encoder_attn.cache_key != self.self_attn.cache_key

        x, encoder_attn_weights = self.encoder_attn(
            query=x,
            key=encoder_hidden_states,
            key_padding_mask=encoder_attn_mask,
            layer_state=layer_state,  # mutates layer state
        )
        x = F.dropout(x, p=self.dropout, training=self.training)
        x = residual + x

        x = self.encoder_attn_layer_norm(x)

        residual = x
        x = self.activation_fn(self.fc1(x))
        x = F.dropout(x, p=self.activation_dropout, training=self.training)
        x = self.fc2(x)
        x = F.dropout(x, p=self.dropout, training=self.training)
        x = residual + x
        x = self.final_layer_norm(x)
        return (
            x,
            self_attn_weights,
            layer_state,
        )  # just self_attn weights for now, following t5, layer_state = cache for decoding


class BartDecoder(nn.Module, LoggingMixin):
    """
    Transformer decoder consisting of *config.decoder_layers* layers. Each layer
    is a :class:`DecoderLayer`.
    Args:
        config: BartConfig
        embed_tokens (torch.nn.Embedding): output embedding
    """

    def __init__(self, config: BartConfig, embed_tokens: nn.Embedding):
        super().__init__()
        self.output_past = config.output_past
        self.output_attentions = config.output_attentions
        self.output_hidden_states = config.output_hidden_states
        self.dropout = config.dropout
        self.layerdrop = config.decoder_layerdrop
        self.padding_idx = embed_tokens.padding_idx
        self.max_target_positions = config.max_position_embeddings
        self.embed_tokens = embed_tokens
        self.embed_positions = LearnedPositionalEmbedding(
            config.max_position_embeddings, config.d_model, self.padding_idx,
        )
        self.layers = nn.ModuleList(
            [DecoderLayer(config) for _ in range(config.decoder_layers)]
        )  # type: List[DecoderLayer]
        self.layernorm_embedding = LayerNorm(config.d_model)

    def forward(
        self,
        input_ids,
        encoder_hidden_states,
        encoder_padding_mask,
        combined_mask,
        decoder_cached_states=None,
        generation_mode=False,
        **unused
    ):
        """
        Includes several features from "Jointly Learning to Align and
        Translate with Transformer Models" (Garg et al., EMNLP 2019).

        Args:
            input_ids (LongTensor): previous decoder outputs of shape
                `(batch, tgt_len)`, for teacher forcing
            encoder_hidden_states: output from the encoder, used for
                encoder-side attention
            encoder_padding_mask: for ignoring pad tokens
            decoder_cached_states (dict or None): dictionary used for storing state during generation

        Returns:
            tuple:
                - the decoder's features of shape `(batch, tgt_len, embed_dim)`
                - hidden states
                - attentions
        """
        # check attention mask and invert
        if encoder_padding_mask is not None:
            assert encoder_padding_mask.dim() == 2
            encoder_padding_mask = encoder_padding_mask.eq(0)

        # embed positions

        self.log_mem('decoder: embedded positions')
        positions = self.embed_positions(input_ids, generation_mode=generation_mode)

        if generation_mode:
            input_ids = input_ids[:, -1:]
            positions = positions[:, -1:]  # happens after we embed them
            assert input_ids.ne(self.padding_idx).any()

        x = self.embed_tokens(input_ids)
        self.log_mem('decoder: embedded tokens')
        x += positions

        x = self.layernorm_embedding(x)
        x = F.dropout(x, p=self.dropout, training=self.training)
        x = x.transpose(0, 1)  # (seq_len, BS, model_dim)
        # decoder layers
        all_hidden_states = ()
        all_self_attns = ()
        next_decoder_cache = []

        for i, decoder_layer in enumerate(self.layers):
            decoder_layer  # type: DecoderLayer
            # add LayerDrop (see https://arxiv.org/abs/1909.11556 for description)
            dropout_probability = random.uniform(0, 1)
            if self.training and (dropout_probability < self.layerdrop):
                continue

            layer_state = decoder_cached_states[i] if decoder_cached_states is not None else None
            x, layer_self_attn, layer_past = decoder_layer(
                x, encoder_hidden_states, encoder_padding_mask, layer_state=layer_state, attention_mask=combined_mask,
            )
            self.log_mem(f'decoder: called attn {i}')

            if self.output_past:
                next_decoder_cache.append(layer_past.copy())
            if self.output_hidden_states:
                all_hidden_states += (x,)
            if self.output_attentions:
                all_self_attns += (layer_self_attn,)

        # Convert shapes from (seq_len, BS, model_dim) to (BS, seq_len, model_dim)
        all_hidden_states = [hidden_state.transpose(0, 1) for hidden_state in all_hidden_states]
        x = x.transpose(0, 1)

        if self.output_past:
            next_cache = ((encoder_hidden_states, encoder_padding_mask), next_decoder_cache)
        else:
            next_cache = None
        return x, next_cache, all_hidden_states, list(all_self_attns)



def _reorder_buffer(attn_cache, new_order):
    for k, input_buffer_k in attn_cache.items():
        if input_buffer_k is not None:
            attn_cache[k] = input_buffer_k.index_select(0, new_order)
    return attn_cache


class SelfAttention(nn.Module, LoggingMixin):
    """Multi-headed attention from "Attention Is All You Need"""

    def __init__(
        self,
        embed_dim,
        num_heads,
        dropout=0.0,
        bias=True,
        encoder_decoder_attention=False,  # otherwise self_attention
    ):
        super().__init__()
        self.embed_dim = embed_dim
        self.num_heads = num_heads
        self.dropout = dropout
        self.head_dim = embed_dim // num_heads
        assert self.head_dim * num_heads == self.embed_dim, "embed_dim must be divisible by num_heads"
        self.scaling = self.head_dim ** -0.5

        self.encoder_decoder_attention = encoder_decoder_attention
        self.k_proj = nn.Linear(embed_dim, embed_dim, bias=bias)
        self.v_proj = nn.Linear(embed_dim, embed_dim, bias=bias)
        self.q_proj = nn.Linear(embed_dim, embed_dim, bias=bias)
        self.out_proj = nn.Linear(embed_dim, embed_dim, bias=bias)
        self.cache_key = "encoder_decoder" if self.encoder_decoder_attention else "self"

    def _shape(self, tensor, dim_0, bsz):
        return tensor.contiguous().view(dim_0, bsz * self.num_heads, self.head_dim).transpose(0, 1)


    def log_mem(self, msg='', verbose=False):
        super().log_mem(msg=f'{self.cache_key}_attn:{msg}', verbose=verbose)

    def forward(
        self,
        query,
        key: Optional[Tensor],
        key_padding_mask: Optional[Tensor] = None,
        update_layer_state=True,
        layer_state: Optional[Dict[str, Optional[Tensor]]] = None,
        attn_mask: Optional[Tensor] = None,
    ) -> Tuple[Tensor, Optional[Tensor]]:
        """Input shape: Time(SeqLen) x Batch x Channel"""
        static_kv = self.encoder_decoder_attention  # type: bool
        tgt_len, bsz, embed_dim = query.size()
        assert embed_dim == self.embed_dim
        assert list(query.size()) == [tgt_len, bsz, embed_dim]
        # get here for encoder decoder cause of static_kv
        if layer_state is not None:  # reuse k,v and encoder_padding_mask
            saved_state = layer_state.get(self.cache_key, {})
            if "prev_key" in saved_state:
                # previous time steps are cached - no need to recompute key and value if they are static
                if static_kv:
                    key = None
        else:
            saved_state = None
            layer_state = {}

        q = self.q_proj(query) * self.scaling
        self.log_mem('\tq_proj')
        if static_kv:
            if key is None:
                k = v = None
            else:
                k = self.k_proj(key)
                v = self.v_proj(key)
        else:
            k = self.k_proj(query)
            v = self.v_proj(query)


        q = self._shape(q, tgt_len, bsz)
        self.log_mem(f'\tq_reshape -> {q.shape}')
        if k is not None:
            k = self._shape(k, -1, bsz)
            self.log_mem(f'\t done reshaping k,v ->, {k.shape}')
        if v is not None:
            v = self._shape(v, -1, bsz)


        if saved_state is not None:
            self.log_mem('\t about to use saved_state')
            k, v, key_padding_mask = self._use_saved_state(k, v, saved_state, key_padding_mask, static_kv, bsz)

        # Update cache
        if update_layer_state:
            layer_state[self.cache_key] = {
                "prev_key": k.view(bsz, self.num_heads, -1, self.head_dim),
                "prev_value": v.view(bsz, self.num_heads, -1, self.head_dim),
                "prev_key_padding_mask": key_padding_mask if not static_kv else None,
            }
            self.log_mem('\t attn: done layer_state')

        assert k is not None
        src_len = k.size(1)
        self.log_mem('\t attn: before BMM(q,k)')
        attn_weights = torch.bmm(q, k.transpose(1, 2))
        self.log_mem('\t attn: done BMM(q,k)')
        assert attn_weights.size() == (bsz * self.num_heads, tgt_len, src_len)

        if attn_mask is not None:
            attn_weights = attn_weights.view(bsz, self.num_heads, tgt_len, src_len) + attn_mask
            self.log_mem('\t attn: done causal mask')
            attn_weights = attn_weights.view(bsz * self.num_heads, tgt_len, src_len)

        # This is part of a workaround to get around fork/join parallelism not supporting Optional types.
        if key_padding_mask is not None and key_padding_mask.dim() == 0:
            key_padding_mask = None
        assert key_padding_mask is None or key_padding_mask.size()[:2] == (bsz, src_len,)

        if key_padding_mask is not None:  # shape (bsz, src_len)
            attn_weights = attn_weights.view(bsz, self.num_heads, tgt_len, src_len)
            attn_weights = attn_weights.masked_fill(key_padding_mask.unsqueeze(1).unsqueeze(2), float("-inf"))
            self.log_mem('\t attn: done masked_fill')
            attn_weights = attn_weights.view(bsz * self.num_heads, tgt_len, src_len)
        attn_weights = F.softmax(attn_weights, dim=-1)
        self.log_mem('\t attn: done softmax')
        attn_probs = F.dropout(attn_weights, p=self.dropout, training=self.training,)


        assert v is not None
        attn_output = torch.bmm(attn_probs, v)
        self.log_mem('\t attn: done BMM(probs, v)')
        assert attn_output.size() == (bsz * self.num_heads, tgt_len, self.head_dim)
        attn_output = attn_output.transpose(0, 1).contiguous().view(tgt_len, bsz, embed_dim)
        self.log_mem('\t attn: done view(output)')
        attn_output = self.out_proj(attn_output)
        self.log_mem('\t attn: done out_proj')
        #attn_weights = attn_weights.view(bsz, self.num_heads, tgt_len, src_len)
        return attn_output, None

    def _use_saved_state(self, k, v, saved_state, key_padding_mask, static_kv, bsz):
        # saved states are stored with shape (bsz, num_heads, seq_len, head_dim)
        if "prev_key" in saved_state:
            _prev_key = saved_state["prev_key"]
            assert _prev_key is not None
            prev_key = _prev_key.view(bsz * self.num_heads, -1, self.head_dim)
            if static_kv:
                k = prev_key
            else:
                assert k is not None
                k = torch.cat([prev_key, k], dim=1)
        if "prev_value" in saved_state:
            _prev_value = saved_state["prev_value"]
            assert _prev_value is not None
            prev_value = _prev_value.view(bsz * self.num_heads, -1, self.head_dim)
            if static_kv:
                v = prev_value
            else:
                assert v is not None
                v = torch.cat([prev_value, v], dim=1)
        assert k is not None and v is not None
        prev_key_padding_mask = saved_state.get("prev_key_padding_mask", None)  # type: Optional[Tensor]
        key_padding_mask = self._cat_prev_key_padding_mask(
            key_padding_mask, prev_key_padding_mask, bsz, k.size(1), static_kv
        )
        return k, v, key_padding_mask

    @staticmethod
    def _cat_prev_key_padding_mask(
        key_padding_mask: Optional[Tensor],
        prev_key_padding_mask: Optional[Tensor],
        batch_size: int,
        src_len: int,
        static_kv: bool,
    ) -> Optional[Tensor]:
        # saved key padding masks have shape (bsz, seq_len)
        if prev_key_padding_mask is not None:
            if static_kv:
                new_key_padding_mask = prev_key_padding_mask
            else:
                new_key_padding_mask = torch.cat([prev_key_padding_mask, key_padding_mask], dim=1)

        elif key_padding_mask is not None:
            filler = torch.zeros(
                batch_size,
                src_len - key_padding_mask.size(1),
                dtype=key_padding_mask.dtype,
                device=key_padding_mask.device,
            )
            new_key_padding_mask = torch.cat([filler, key_padding_mask], dim=1)
        else:
            new_key_padding_mask = prev_key_padding_mask
        return new_key_padding_mask


class BartClassificationHead(nn.Module, LoggingMixin):
    """Head for sentence-level classification tasks."""

    # This can trivially be shared with RobertaClassificationHead

    def __init__(
        self, input_dim, inner_dim, num_classes, pooler_dropout,
    ):
        super().__init__()
        self.dense = nn.Linear(input_dim, inner_dim)
        self.dropout = nn.Dropout(p=pooler_dropout)
        self.out_proj = nn.Linear(inner_dim, num_classes)

    def forward(self, x):
        x = self.dropout(x)
        x = self.dense(x)
        x = torch.tanh(x)
        x = self.dropout(x)
        x = self.out_proj(x)
        return x


class LearnedPositionalEmbedding(nn.Embedding):
    """
    This module learns positional embeddings up to a fixed maximum size.
    Padding ids are ignored by either offsetting based on padding_idx
    or by setting padding_idx to None and ensuring that the appropriate
    position ids are passed to the forward function.
    """

    def __init__(
        self, num_embeddings: int, embedding_dim: int, padding_idx: int,
    ):
        # if padding_idx is specified then offset the embedding ids by
        # this index and adjust num_embeddings appropriately
        assert padding_idx is not None
        num_embeddings += padding_idx + 1  # WHY?
        super().__init__(num_embeddings, embedding_dim, padding_idx=padding_idx)

    def forward(self, input, generation_mode=False):
        """Input is expected to be of size [bsz x seqlen]."""
        if generation_mode:  # the position is our current step in the decoded sequence
            pos = int(self.padding_idx + input.size(1))
            positions = input.data.new(1, 1).fill_(pos)
        else:
            positions = create_position_ids_from_input_ids(input, self.padding_idx)
        return super().forward(positions)


def LayerNorm(normalized_shape, eps=1e-5, elementwise_affine=True):
    if torch.cuda.is_available():
        try:
            from apex.normalization import FusedLayerNorm

            return FusedLayerNorm(normalized_shape, eps, elementwise_affine)
        except ImportError:
            pass
    return torch.nn.LayerNorm(normalized_shape, eps, elementwise_affine)


def fill_with_neg_inf(t):
    """FP16-compatible function that fills a input_ids with -inf."""
    return t.float().fill_(float("-inf")).type_as(t)


def _filter_out_falsey_values(tup) -> Tuple:
    """Remove entries that are None or [] from an iterable."""
    return tuple(x for x in tup if isinstance(x, torch.Tensor) or x)


# Public API

import time
import pandas as pd

@add_start_docstrings(
    "The bare BART Model outputting raw hidden-states without any specific head on top.", BART_START_DOCSTRING,
)
class BartModel(PretrainedBartModel):
    def __init__(self, config: BartConfig):
        super().__init__(config)
        self.output_attentions = config.output_attentions
        self.output_hidden_states = config.output_hidden_states

        padding_idx, vocab_size = config.pad_token_id, config.vocab_size
        self.shared = nn.Embedding(vocab_size, config.d_model, padding_idx)

        self.encoder = BartEncoder(config, self.shared)
        self.decoder = BartDecoder(config, self.shared)


        self.init_weights()

    @add_start_docstrings_to_callable(BART_INPUTS_DOCSTRING)
    def forward(
        self,
        input_ids,
        attention_mask=None,
        decoder_input_ids=None,
        encoder_outputs=None,  # type: Tuple
        decoder_attention_mask=None,
        decoder_cached_states=None,
        generation_mode=False,
    ):

        # make masks if user doesn't supply
        if encoder_outputs is None:
            encoder_outputs = self.encoder(input_ids=input_ids, attention_mask=attention_mask)
        assert isinstance(encoder_outputs, tuple)
        if not generation_mode:
            decoder_input_ids, decoder_attention_mask = _prepare_bart_decoder_inputs(
                self.config,
                input_ids,
                decoder_input_ids=decoder_input_ids,
                decoder_attn_mask=decoder_attention_mask,
                mask_dtype=self.shared.weight.dtype,
            )
        assert decoder_input_ids is not None
        # decoder outputs consists of (dec_features, layer_state, dec_hidden, dec_attn)
        decoder_outputs = self.decoder(
            decoder_input_ids,
            encoder_outputs[0],
            attention_mask,
            decoder_attention_mask,
            decoder_cached_states=decoder_cached_states,
            generation_mode=generation_mode,
        )
        # Attention and hidden_states will be [] or None if they aren't needed
        decoder_outputs = _filter_out_falsey_values(decoder_outputs)  # type: tuple
        assert isinstance(decoder_outputs[0], torch.Tensor)
        encoder_outputs = _filter_out_falsey_values(encoder_outputs)  # type: tuple
        return decoder_outputs + encoder_outputs

    def get_input_embeddings(self):
        return self.shared

    def set_input_embeddings(self, value):
        self.shared = value

    def get_output_embeddings(self):
        return _make_linear_from_emb(self.shared)  # make it on the fly


@add_start_docstrings(
    "The BART Model with a language modeling head. Can be used for summarization.",
    BART_START_DOCSTRING + BART_GENERATION_EXAMPLE,
)
class BartForConditionalGeneration(PretrainedBartModel):
    base_model_prefix = "model"

    def __init__(self, config: BartConfig):
        super().__init__(config)
        # if base_model is Nones:
        #self.log_mem('pre-init')
        self.model = BartModel(config)
        #self.lm_head = _make_linear_from_emb(self.model.shared)

    def tie_weights(self):
        pass  # hack to prevent changing lm_head.out_features. The input and output embeddings are still the same.

    @add_start_docstrings_to_callable(BART_INPUTS_DOCSTRING)
    def forward(
        self,
        input_ids,
        attention_mask=None,
        encoder_outputs=None,
        decoder_input_ids=None,
        decoder_attention_mask=None,
        decoder_cached_states=None,
        lm_labels=None,
        generation_mode=False,
        **unused
    ):
        r"""
        masked_lm_labels (:obj:`torch.LongTensor` of shape :obj:`(batch_size, sequence_length)`, `optional`, defaults to :obj:`None`):
            Labels for computing the masked language modeling loss.
            Indices should either be in ``[0, ..., config.vocab_size]`` or -100 (see ``input_ids`` docstring).
            Tokens with indices set to ``-100`` are ignored (masked), the loss is only computed for the tokens
            with labels
            in ``[0, ..., config.vocab_size]``.

    Returns:
        :obj:`tuple(torch.FloatTensor)` comprising various elements depending on the configuration (:class:`~transformers.RobertaConfig`) and inputs:
        masked_lm_loss (`optional`, returned when ``masked_lm_labels`` is provided) ``torch.FloatTensor`` of shape ``(1,)``:
            Masked language modeling loss.
        prediction_scores (:obj:`torch.FloatTensor` of shape :obj:`(batch_size, sequence_length, config.vocab_size)`)
            Prediction scores of the language modeling head (scores for each vocabulary token before SoftMax).
        hidden_states (:obj:`tuple(torch.FloatTensor)`, `optional`, returned when ``config.output_hidden_states=True``):
            Tuple of :obj:`torch.FloatTensor` (one for the output of the embeddings + one for the output of each layer)
            of shape :obj:`(batch_size, sequence_length, hidden_size)`.

            Hidden-states of the model at the output of each layer plus the initial embedding outputs.
        attentions (:obj:`tuple(torch.FloatTensor)`, `optional`, returned when ``config.output_attentions=True``):
            Tuple of :obj:`torch.FloatTensor` (one for each layer) of shape
            :obj:`(batch_size, num_heads, sequence_length, sequence_length)`.

            Attentions weights after the attention softmax, used to compute the weighted average in the self-attention
            heads.

    Examples::

            # Mask filling only works for bart-large
            from transformers import BartTokenizer, BartForConditionalGeneration
            tokenizer = BartTokenizer.from_pretrained('bart-large')
            TXT = "My friends are <mask> but they eat too many carbs."
            model = BartForConditionalGeneration.from_pretrained('bart-large')
            input_ids = tokenizer.batch_encode_plus([TXT], return_tensors='pt')['input_ids']
            logits = model(input_ids)[0]
            masked_index = (input_ids[0] == tokenizer.mask_token_id).nonzero().item()
            probs = logits[0, masked_index].softmax(dim=0)
            values, predictions = probs.topk(5)
            tokenizer.decode(predictions).split()
            # ['good', 'great', 'all', 'really', 'very']
        """
        self.model.log_mem('before BartModel.forward')
        outputs = self.model(
            input_ids,
            attention_mask=attention_mask,
            decoder_input_ids=decoder_input_ids,
            encoder_outputs=encoder_outputs,
            decoder_attention_mask=decoder_attention_mask,
            decoder_cached_states=decoder_cached_states,
            generation_mode=generation_mode,
        )
        self.model.log_mem('after call, before lm_head')
        lm_logits = F.linear(outputs[0], self.model.shared.weight)
        #lm_logits = self.lm_head(outputs[0])
        self.model.log_mem('after lm_head')
        outputs = (lm_logits,) + outputs[1:]  # Add hidden states and attention if they are here
        if lm_labels is not None:
            loss_fct = nn.CrossEntropyLoss()
            # TODO(SS): do we need to ignore pad tokens in lm_labels?
            masked_lm_loss = loss_fct(lm_logits.view(-1, self.config.vocab_size), lm_labels.view(-1))
            outputs = (masked_lm_loss,) + outputs

        return outputs

<<<<<<< HEAD
    def prepare_inputs_for_generation(self, decoder_input_ids, past, encoder_inputs, attention_mask):
        # assert attention_mask.shape == encoder_inputs.shape, "attn_mask.shape != encoder_input.shape: {} =! {}".format(
        #     attention_mask.shape, encoder_inputs.shape
        # )
        if past is None:  # first step
            encoder_outputs, decoder_cached_states = None, None
=======
    def prepare_inputs_for_generation(self, decoder_input_ids, past, attention_mask, **kwargs):
        assert past is not None, "past has to be defined for encoder_outputs"

        # first step, decoder_cached_states are empty
        if not past[1]:
            encoder_outputs, decoder_cached_states = past, None
>>>>>>> 8becb732
        else:
            encoder_outputs, decoder_cached_states = past

        return {
            "input_ids": None,  # encoder_outputs is defined. input_ids not needed
            "encoder_outputs": encoder_outputs,
            "decoder_cached_states": decoder_cached_states,
            "decoder_input_ids": decoder_input_ids,
            "attention_mask": attention_mask,
            "generation_mode": True,
        }

    def prepare_scores_for_generation(self, scores, cur_len, max_length):
        if cur_len == 1:
            self._force_token_ids_generation(scores, self.config.bos_token_id)
        if cur_len == max_length - 1 and self.config.eos_token_ids[0] is not None:
            self._force_token_ids_generation(scores, self.config.eos_token_ids[0])
        return scores

    @staticmethod
    def _reorder_cache(past, beam_idx):
        ((enc_out, enc_mask), decoder_cached_states) = past
        reordered_past = []
        for layer_past in decoder_cached_states:
            # get the correct batch idx from decoder layer's batch dim for cross and self-attn
            layer_past_new = {
                attn_key: _reorder_buffer(attn_cache, beam_idx) for attn_key, attn_cache in layer_past.items()
            }
            # reordered_layer_past = [layer_past[:, i].unsqueeze(1).clone().detach() for i in beam_idx]
            # reordered_layer_past = torch.cat(reordered_layer_past, dim=1)
            reordered_past.append(layer_past_new)
        new_enc_out = enc_out if enc_out is None else enc_out.index_select(1, beam_idx)
        new_enc_mask = enc_mask if enc_mask is None else enc_mask.index_select(0, beam_idx)

        past = ((new_enc_out, new_enc_mask), reordered_past)
        return past

    def get_encoder(self):
        return self.model.encoder

    def get_output_embeddings(self):
        return _make_linear_from_emb(self.model.shared)  # make it on the fly


@add_start_docstrings(
    """Bart model with a sequence classification/head on top (a linear layer on top of the pooled output) e.g. for GLUE tasks. """,
    BART_START_DOCSTRING,
)
class BartForSequenceClassification(PretrainedBartModel):
    def __init__(self, config: BartConfig, **kwargs):
        super().__init__(config, **kwargs)
        self.model = BartModel(config)
        self.classification_head = BartClassificationHead(
            config.d_model, config.d_model, config.num_labels, config.classif_dropout,
        )
        self.model._init_weights(self.classification_head.dense)
        self.model._init_weights(self.classification_head.out_proj)

    @add_start_docstrings_to_callable(BART_INPUTS_DOCSTRING)
    def forward(
        self,
        input_ids,
        attention_mask=None,
        encoder_outputs=None,
        decoder_input_ids=None,
        decoder_attention_mask=None,
        labels=None,
    ):
        r"""
        labels (:obj:`torch.LongTensor` of shape :obj:`(batch_size,)`, `optional`, defaults to :obj:`None`):
            Labels for computing the sequence classification/regression loss.
            Indices should be in :obj:`[0, ..., config.num_labels - 1]`.
            If :obj:`config.num_labels > 1` a classification loss is computed (Cross-Entropy).

    Returns:
        :obj:`tuple(torch.FloatTensor)` comprising various elements depending on the configuration (:class:`~transformers.BartConfig`) and inputs:
            loss (:obj:`torch.FloatTensor` of shape :obj:`(1,)`, `optional`, returned when :obj:`label` is provided):
                Classification  loss (cross entropy)
            logits (:obj:`torch.FloatTensor` of shape :obj:`(batch_size, config.num_labels)`):
                Classification (or regression if config.num_labels==1) scores (before SoftMax).
            hidden_states (:obj:`tuple(torch.FloatTensor)`, `optional`, returned when ``config.output_hidden_states=True``):
                Tuple of :obj:`torch.FloatTensor` (one for the output of the embeddings + one for the output of each layer)
                of shape :obj:`(batch_size, sequence_length, hidden_size)`.
                Hidden-states of the model at the output of each layer plus the initial embedding outputs.
            attentions (:obj:`tuple(torch.FloatTensor)`, `optional`, returned when ``config.output_attentions=True``):
                Tuple of :obj:`torch.FloatTensor` (one for each layer) of shape :obj:`(batch_size, num_heads, sequence_length, sequence_length)`.
                Attentions weights after the attention softmax, used to compute the weighted average in the
                self-attention
                heads.

    Examples::

        from transformers import BartTokenizer, BartForSequenceClassification
        import torch

        tokenizer = BartTokenizer.from_pretrained('bart-large')
        model = BartForSequenceClassification.from_pretrained('bart-large')
        input_ids = torch.tensor(tokenizer.encode("Hello, my dog is cute",
        add_special_tokens=True)).unsqueeze(0)  # Batch size 1
        labels = torch.tensor([1]).unsqueeze(0)  # Batch size 1
        outputs = model(input_ids, labels=labels)
        loss, logits = outputs[:2]

        """
        outputs = self.model(
            input_ids,
            attention_mask=attention_mask,
            decoder_input_ids=decoder_input_ids,
            decoder_attention_mask=decoder_attention_mask,
            encoder_outputs=encoder_outputs,
        )
        x = outputs[0]  # last hidden state
        eos_mask = input_ids.eq(self.config.eos_token_ids[0])
        if len(torch.unique(eos_mask.sum(1))) > 1:
            raise ValueError("All examples must have the same number of <eos> tokens.")
        sentence_representation = x[eos_mask, :].view(x.size(0), -1, x.size(-1))[:, -1, :]
        logits = self.classification_head(sentence_representation)
        # Prepend logits
        outputs = (logits,) + outputs[1:]  # Add hidden states and attention if they are here
        if labels is not None:  # prepend loss to output,
            loss = F.cross_entropy(logits.view(-1, self.config.num_labels), labels.view(-1))
            outputs = (loss,) + outputs

        return outputs<|MERGE_RESOLUTION|>--- conflicted
+++ resolved
@@ -921,21 +921,13 @@
 
         return outputs
 
-<<<<<<< HEAD
-    def prepare_inputs_for_generation(self, decoder_input_ids, past, encoder_inputs, attention_mask):
-        # assert attention_mask.shape == encoder_inputs.shape, "attn_mask.shape != encoder_input.shape: {} =! {}".format(
-        #     attention_mask.shape, encoder_inputs.shape
-        # )
-        if past is None:  # first step
-            encoder_outputs, decoder_cached_states = None, None
-=======
+
     def prepare_inputs_for_generation(self, decoder_input_ids, past, attention_mask, **kwargs):
         assert past is not None, "past has to be defined for encoder_outputs"
 
         # first step, decoder_cached_states are empty
         if not past[1]:
             encoder_outputs, decoder_cached_states = past, None
->>>>>>> 8becb732
         else:
             encoder_outputs, decoder_cached_states = past
 
